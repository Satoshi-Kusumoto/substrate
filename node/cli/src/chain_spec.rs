--- conflicted
+++ resolved
@@ -104,12 +104,7 @@
 
 	GenesisConfig {
 		system: Some(SystemConfig {
-<<<<<<< HEAD
 			code: WASM_BINARY.to_vec(),
-			_genesis_phantom_data: Default::default(),
-=======
-			code: include_bytes!("../../runtime/wasm/target/wasm32-unknown-unknown/release/node_runtime.compact.wasm").to_vec(),    // FIXME change once we have #1252
->>>>>>> e5a71e54
 			changes_trie_config: Default::default(),
 		}),
 		balances: Some(BalancesConfig {
@@ -278,12 +273,7 @@
 
 	GenesisConfig {
 		system: Some(SystemConfig {
-<<<<<<< HEAD
 			code: WASM_BINARY.to_vec(),
-			_genesis_phantom_data: Default::default(),
-=======
-			code: include_bytes!("../../runtime/wasm/target/wasm32-unknown-unknown/release/node_runtime.compact.wasm").to_vec(),
->>>>>>> e5a71e54
 			changes_trie_config: Default::default(),
 		}),
 		indices: Some(IndicesConfig {
