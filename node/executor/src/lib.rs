--- conflicted
+++ resolved
@@ -23,23 +23,14 @@
 
 pub use substrate_executor::NativeExecutor;
 use substrate_executor::native_executor_instance;
-<<<<<<< HEAD
-=======
 
 // Declare an instance of the native executor named `Executor`. Include the wasm binary as the
 // equivalent wasm code.
->>>>>>> 45515ea3
 native_executor_instance!(
 	pub Executor,
 	node_runtime::api::dispatch,
 	node_runtime::native_version,
-<<<<<<< HEAD
 	node_runtime::WASM_BINARY
-=======
-	include_bytes!(
-		"../../runtime/wasm/target/wasm32-unknown-unknown/release/node_runtime.compact.wasm"
-	)
->>>>>>> 45515ea3
 );
 
 #[cfg(test)]
@@ -69,26 +60,21 @@
 	use wabt;
 	use primitives::map;
 
-<<<<<<< HEAD
-=======
 	/// The wasm runtime code.
 	///
 	/// `compact` since it is after post-processing with wasm-gc which performs tree-shaking thus
 	/// making the binary slimmer. There is a convention to use compact version of the runtime
 	/// as canonical. This is why `native_executor_instance` also uses the compact version of the
 	/// runtime.
-	const COMPACT_CODE: &[u8] =
-		include_bytes!("../../runtime/wasm/target/wasm32-unknown-unknown/release/node_runtime.compact.wasm");
+	const COMPACT_CODE: &[u8] = WASM_BINARY;
 
 	/// The wasm runtime binary which hasn't undergone the compacting process.
 	///
 	/// The idea here is to pass it as the current runtime code to the executor so the executor will
 	/// have to execute provided wasm code instead of the native equivalent. This trick is used to
 	/// test code paths that differ between native and wasm versions.
-	const BLOATY_CODE: &[u8] =
-		include_bytes!("../../runtime/wasm/target/wasm32-unknown-unknown/release/node_runtime.wasm");
-
->>>>>>> 45515ea3
+	const BLOATY_CODE: &[u8] = WASM_BINARY;
+
 	const GENESIS_HASH: [u8; 32] = [69u8; 32];
 
 	type TestExternalities<H> = CoreTestExternalities<H, u64>;
@@ -913,11 +899,7 @@
 
 	#[test]
 	fn panic_execution_gives_error() {
-<<<<<<< HEAD
-		let mut t = TestExternalities::<Blake2Hasher>::new_with_code(WASM_BINARY, map![
-=======
 		let mut t = TestExternalities::<Blake2Hasher>::new_with_code(BLOATY_CODE, map![
->>>>>>> 45515ea3
 			blake2_256(&<balances::FreeBalance<Runtime>>::key_for(alice())).to_vec() => {
 				vec![69u8, 0, 0, 0, 0, 0, 0, 0, 0, 0, 0, 0, 0, 0, 0, 0]
 			},
@@ -944,11 +926,7 @@
 
 	#[test]
 	fn successful_execution_gives_ok() {
-<<<<<<< HEAD
-		let mut t = TestExternalities::<Blake2Hasher>::new_with_code(WASM_BINARY, map![
-=======
 		let mut t = TestExternalities::<Blake2Hasher>::new_with_code(COMPACT_CODE, map![
->>>>>>> 45515ea3
 			blake2_256(&<balances::FreeBalance<Runtime>>::key_for(alice())).to_vec() => {
 				vec![111u8, 0, 0, 0, 0, 0, 0, 0, 0, 0, 0, 0, 0, 0, 0, 0]
 			},
