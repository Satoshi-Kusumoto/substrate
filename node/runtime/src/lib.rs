--- conflicted
+++ resolved
@@ -59,11 +59,7 @@
 	impl_name: create_runtime_str!("substrate-node"),
 	authoring_version: 10,
 	spec_version: 98,
-<<<<<<< HEAD
-	impl_version: 99,
-=======
-	impl_version: 100,
->>>>>>> 277e2f92
+	impl_version: 101,
 	apis: RUNTIME_API_VERSIONS,
 };
 
