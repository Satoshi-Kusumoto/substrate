--- conflicted
+++ resolved
@@ -79,8 +79,6 @@
 	}
 }
 
-<<<<<<< HEAD
-=======
 type NegativeImbalance = <Balances as Currency<AccountId>>::NegativeImbalance;
 
 pub struct Author;
@@ -98,21 +96,6 @@
 	_1, Author,     // 1 part (20%) goes to the block author.
 >;
 
-pub struct CurrencyToVoteHandler;
-
-impl CurrencyToVoteHandler {
-	fn factor() -> u128 { (Balances::total_issuance() / u64::max_value() as u128).max(1) }
-}
-
-impl Convert<u128, u64> for CurrencyToVoteHandler {
-	fn convert(x: u128) -> u64 { (x / Self::factor()) as u64 }
-}
-
-impl Convert<u128, u128> for CurrencyToVoteHandler {
-	fn convert(x: u128) -> u128 { x * Self::factor() }
-}
-
->>>>>>> c3f6617d
 impl system::Trait for Runtime {
 	type Origin = Origin;
 	type Index = Index;
