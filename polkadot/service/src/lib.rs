--- conflicted
+++ resolved
@@ -71,13 +71,8 @@
 /// Polkadot service.
 pub struct Service<Components: components::Components> {
 	client: Arc<Client<Components::Backend, Components::Executor, Block>>,
-<<<<<<< HEAD
 	network: Arc<NetworkService>,
-	transaction_pool: Arc<TransactionPool>,
-=======
-	network: Arc<network::Service<Block>>,
 	transaction_pool: Arc<TransactionPool<Components::Api>>,
->>>>>>> bbd15c49
 	signal: Option<Signal>,
 	_consensus: Option<consensus::Service>,
 }
@@ -150,54 +145,16 @@
 			let network = network.clone();
 			let txpool = transaction_pool.clone();
 
-<<<<<<< HEAD
 			let events = client.import_notification_stream()
 				.for_each(move |notification| {
 					network.on_block_imported(notification.hash, &notification.header);
-					prune_imported(&*api, &*txpool, notification.hash);
+					prune_imported(&*txpool, notification.hash);
 					Ok(())
 				})
 				.select(exit.clone())
 				.then(|_| Ok(()));
 			tokio::spawn(events);
 		}
-=======
-			let thread_barrier = barrier.clone();
-			thread::spawn(move || {
-				network.start_network();
-
-				thread_barrier.wait();
-				let mut core = Core::new().expect("tokio::Core could not be created");
-
-				// block notifications
-				let network1 = network.clone();
-				let txpool1 = txpool.clone();
-
-				let events = client.import_notification_stream()
-					.for_each(move |notification| {
-						network1.on_block_imported(notification.hash, &notification.header);
-						prune_imported(&*txpool1, notification.hash);
-
-						Ok(())
-					});
-				core.handle().spawn(events);
-
-				// transaction notifications
-				let events = txpool.import_notification_stream()
-					// TODO [ToDr] Consider throttling?
-					.for_each(move |_| {
-						network.trigger_repropagate();
-						Ok(())
-					});
-				core.handle().spawn(events);
-
-				if let Err(e) = core.run(exit) {
-					debug!("Polkadot service event loop shutdown with {:?}", e);
-				}
-				debug!("Polkadot service shutdown");
-			})
-		};
->>>>>>> bbd15c49
 
 		{
 			// transaction notifications
