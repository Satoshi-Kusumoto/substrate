// Copyright 2017-2019 Parity Technologies (UK) Ltd.
// This file is part of Substrate.

// Substrate is free software: you can redistribute it and/or modify
// it under the terms of the GNU General Public License as published by
// the Free Software Foundation, either version 3 of the License, or
// (at your option) any later version.

// Substrate is distributed in the hope that it will be useful,
// but WITHOUT ANY WARRANTY; without even the implied warranty of
// MERCHANTABILITY or FITNESS FOR A PARTICULAR PURPOSE.  See the
// GNU General Public License for more details.

// You should have received a copy of the GNU General Public License
// along with Substrate.  If not, see <http://www.gnu.org/licenses/>.

//! Tests for the module.

use super::*;
use runtime_io::with_externalities;
use phragmen;
use primitives::traits::OnInitialize;
use srml_support::{assert_ok, assert_noop, assert_eq_uvec, EnumerableStorageMap};
use mock::*;
use srml_support::traits::{Currency, ReservableCurrency};

// TODO TODO: if reward is zero should they be rewarded at least one ?

#[test]
fn basic_setup_works() {
	// Verifies initial conditions of mock
	with_externalities(&mut ExtBuilder::default()
		.build(),
	|| {
		assert_eq!(Staking::bonded(&11), Some(10)); // Account 11 is stashed and locked, and account 10 is the controller
		assert_eq!(Staking::bonded(&21), Some(20)); // Account 21 is stashed and locked, and account 20 is the controller
		assert_eq!(Staking::bonded(&1), None);		// Account 1 is not a stashed

		// Account 10 controls the stash from account 11, which is 100 * balance_factor units
		assert_eq!(Staking::ledger(&10), Some(StakingLedger { stash: 11, total: 1000, active: 1000, unlocking: vec![] }));
		// Account 20 controls the stash from account 21, which is 200 * balance_factor units
		assert_eq!(Staking::ledger(&20), Some(StakingLedger { stash: 21, total: 1000, active: 1000, unlocking: vec![] }));
		// Account 1 does not control any stash
		assert_eq!(Staking::ledger(&1), None);

		// ValidatorPrefs are default, thus unstake_threshold is 3, other values are default for their type
		assert_eq!(<Validators<Test>>::enumerate().collect::<Vec<_>>(), vec![
			(31, ValidatorPrefs { unstake_threshold: 3, validator_payment: 0 }),
			(21, ValidatorPrefs { unstake_threshold: 3, validator_payment: 0 }),
			(11, ValidatorPrefs { unstake_threshold: 3, validator_payment: 0 })
		]);

		// Account 100 is the default nominator
		assert_eq!(Staking::ledger(100), Some(StakingLedger { stash: 101, total: 500, active: 500, unlocking: vec![] }));
		assert_eq!(Staking::nominators(101), vec![11, 21]);

		if cfg!(feature = "equalize") {
			assert_eq!(
				Staking::stakers(11),
				Exposure { total: 1250, own: 1000, others: vec![ IndividualExposure { who: 101, value: 250 }] }
			);
			assert_eq!(
				Staking::stakers(21),
				Exposure { total: 1250, own: 1000, others: vec![ IndividualExposure { who: 101, value: 250 }] }
			);
			// initial slot_stake
			assert_eq!(Staking::slot_stake(),  1250);
		} else {
			assert_eq!(
				Staking::stakers(11),
				Exposure { total: 1125, own: 1000, others: vec![ IndividualExposure { who: 101, value: 125 }] }
			);
			assert_eq!(
				Staking::stakers(21),
				Exposure { total: 1375, own: 1000, others: vec![ IndividualExposure { who: 101, value: 375 }] }
			);
			// initial slot_stake
			assert_eq!(Staking::slot_stake(),  1125);
		}


		// The number of validators required.
		assert_eq!(Staking::validator_count(), 2);

		// Initial Era and session
		assert_eq!(Staking::current_era(), 0);
		assert_eq!(Session::current_index(), 0);

<<<<<<< HEAD
		// initial slot_stake
		assert_eq!(Staking::slot_stake(),  1125); // Naive
=======
		// initial rewards
		assert_eq!(Staking::current_session_reward(), 10);

>>>>>>> c3be75da

		// initial slash_count of validators
		assert_eq!(Staking::slash_count(&11), 0);
		assert_eq!(Staking::slash_count(&21), 0);

		// All exposures must be correct.
		check_exposure_all();
		check_nominator_all();
	});
}

#[test]
fn no_offline_should_work() {
	// Test the staking module works when no validators are offline
	with_externalities(&mut ExtBuilder::default().build(),
	|| {
		// Slashing begins for validators immediately if found offline
		assert_eq!(Staking::offline_slash_grace(), 0);
		// Account 10 has not been reported offline
		assert_eq!(Staking::slash_count(&10), 0);
		// Account 10 has `balance_factor` free balance
		assert_eq!(Balances::free_balance(&10), 1);
		// Nothing happens to Account 10, as expected
		assert_eq!(Staking::slash_count(&10), 0);
		assert_eq!(Balances::free_balance(&10), 1);
		// New era is not being forced
		assert!(!Staking::forcing_new_era());
	});
}

#[test]
fn change_controller_works() {
	with_externalities(&mut ExtBuilder::default().build(),
	|| {
		assert_eq!(Staking::bonded(&11), Some(10));

		assert!(<Validators<Test>>::enumerate().map(|(c, _)| c).collect::<Vec<u64>>().contains(&11));
		// 10 can control 11 who is initially a validator.
		assert_ok!(Staking::chill(Origin::signed(10)));
		assert!(!<Validators<Test>>::enumerate().map(|(c, _)| c).collect::<Vec<u64>>().contains(&11));

		assert_ok!(Staking::set_controller(Origin::signed(11), 5));

		start_era(1);

		assert_noop!(
			Staking::validate(Origin::signed(10), ValidatorPrefs::default()),
			"not a controller"
		);
		assert_ok!(Staking::validate(Origin::signed(5), ValidatorPrefs::default()));
	})
}

#[test]
fn invulnerability_should_work() {
	// Test that users can be invulnerable from slashing and being kicked
	with_externalities(&mut ExtBuilder::default().build(),
	|| {
		// Make account 11 invulnerable
		assert_ok!(Staking::set_invulnerables(vec![11]));
		// Give account 11 some funds
		let _ = Balances::make_free_balance_be(&11, 70);
		// There is no slash grace -- slash immediately.
		assert_eq!(Staking::offline_slash_grace(), 0);
		// Account 11 has not been slashed
		assert_eq!(Staking::slash_count(&11), 0);
		// Account 11 has the 70 funds we gave it above
		assert_eq!(Balances::free_balance(&11), 70);
		// Account 11 should be a validator
		assert!(<Validators<Test>>::exists(&11));

		// Set account 11 as an offline validator with a large number of reports
		// Should exit early if invulnerable
		Staking::on_offline_validator(10, 100);

		// Show that account 11 has not been touched
		assert_eq!(Staking::slash_count(&11), 0);
		assert_eq!(Balances::free_balance(&11), 70);
		assert!(<Validators<Test>>::exists(&11));
		// New era not being forced
		// NOTE: new era is always forced once slashing happens -> new validators need to be chosen.
		assert!(!Staking::forcing_new_era());
	});
}

#[test]
fn offline_should_slash_and_disable() {
	// Test that an offline validator gets slashed and kicked
	with_externalities(&mut ExtBuilder::default().build(), || {
		// Give account 10 some balance
		let _ = Balances::make_free_balance_be(&11, 1000);
		// Confirm account 10 is a validator
		assert!(<Validators<Test>>::exists(&11));
		// Validators get slashed immediately
		assert_eq!(Staking::offline_slash_grace(), 0);
		// Unstake threshold is 3
		assert_eq!(Staking::validators(&11).unstake_threshold, 3);
		// Account 10 has not been slashed before
		assert_eq!(Staking::slash_count(&11), 0);
		// Account 10 has the funds we just gave it
		assert_eq!(Balances::free_balance(&11), 1000);
		// Account 10 is not yet disabled.
		assert!(!is_disabled(10));
		// Report account 10 as offline, one greater than unstake threshold
		Staking::on_offline_validator(10, 4);
		// Confirm user has been reported
		assert_eq!(Staking::slash_count(&11), 4);
		// Confirm balance has been reduced by 2^unstake_threshold * offline_slash() * amount_at_stake.
		let slash_base = Staking::offline_slash() * Staking::stakers(11).total;
		assert_eq!(Balances::free_balance(&11), 1000 - 2_u64.pow(3) * slash_base);
		// Confirm account 10 has been disabled.
		assert!(is_disabled(10));
	});
}

#[test]
fn offline_grace_should_delay_slashing() {
	// Tests that with grace, slashing is delayed
	with_externalities(&mut ExtBuilder::default().build(), || {
		// Initialize account 10 with balance
		let _ = Balances::make_free_balance_be(&11, 70);
		// Verify account 11 has balance
		assert_eq!(Balances::free_balance(&11), 70);

		// Set offline slash grace
		let offline_slash_grace = 1;
		assert_ok!(Staking::set_offline_slash_grace(offline_slash_grace));
		assert_eq!(Staking::offline_slash_grace(), 1);

		// Check unstake_threshold is 3 (default)
		let default_unstake_threshold = 3;
		assert_eq!(
			Staking::validators(&11),
			ValidatorPrefs { unstake_threshold: default_unstake_threshold, validator_payment: 0 }
		);

		// Check slash count is zero
		assert_eq!(Staking::slash_count(&11), 0);

		// Report account 10 up to the threshold
		Staking::on_offline_validator(10, default_unstake_threshold as usize + offline_slash_grace as usize);
		// Confirm slash count
		assert_eq!(Staking::slash_count(&11), 4);

		// Nothing should happen
		assert_eq!(Balances::free_balance(&11), 70);

		// Report account 10 one more time
		Staking::on_offline_validator(10, 1);
		assert_eq!(Staking::slash_count(&11), 5);
		// User gets slashed
		assert!(Balances::free_balance(&11) < 70);
		// New era is forced
		assert!(is_disabled(10));
	});
}


#[test]
fn max_unstake_threshold_works() {
	// Tests that max_unstake_threshold gets used when prefs.unstake_threshold is large
	with_externalities(&mut ExtBuilder::default().build(), || {
		const MAX_UNSTAKE_THRESHOLD: u32 = 10;
		// Two users with maximum possible balance
		let _ = Balances::make_free_balance_be(&11, u64::max_value());
		let _ = Balances::make_free_balance_be(&21, u64::max_value());

		// Give them full exposure as a staker
		<Stakers<Test>>::insert(&11, Exposure { total: 1000000, own: 1000000, others: vec![]});
		<Stakers<Test>>::insert(&21, Exposure { total: 2000000, own: 2000000, others: vec![]});

		// Check things are initialized correctly
		assert_eq!(Balances::free_balance(&11), u64::max_value());
		assert_eq!(Balances::free_balance(&21), u64::max_value());
		assert_eq!(Staking::offline_slash_grace(), 0);
		// Account 10 will have max unstake_threshold
		assert_ok!(Staking::validate(Origin::signed(10), ValidatorPrefs {
			unstake_threshold: MAX_UNSTAKE_THRESHOLD,
			validator_payment: 0,
		}));
		// Account 20 could not set their unstake_threshold past 10
		assert_noop!(Staking::validate(Origin::signed(20), ValidatorPrefs {
			unstake_threshold: MAX_UNSTAKE_THRESHOLD + 1,
			validator_payment: 0}),
			"unstake threshold too large"
		);
		// Give Account 20 unstake_threshold 11 anyway, should still be limited to 10
		<Validators<Test>>::insert(21, ValidatorPrefs {
			unstake_threshold: MAX_UNSTAKE_THRESHOLD + 1,
			validator_payment: 0,
		});

		OfflineSlash::put(Perbill::from_fraction(0.0001));

		// Report each user 1 more than the max_unstake_threshold
		Staking::on_offline_validator(10, MAX_UNSTAKE_THRESHOLD as usize + 1);
		Staking::on_offline_validator(20, MAX_UNSTAKE_THRESHOLD as usize + 1);

		// Show that each balance only gets reduced by 2^max_unstake_threshold times 10%
		// of their total stake.
		assert_eq!(Balances::free_balance(&11), u64::max_value() - 2_u64.pow(MAX_UNSTAKE_THRESHOLD) * 100);
		assert_eq!(Balances::free_balance(&21), u64::max_value() - 2_u64.pow(MAX_UNSTAKE_THRESHOLD) * 200);
	});
}

#[test]
fn slashing_does_not_cause_underflow() {
	// Tests that slashing more than a user has does not underflow
	with_externalities(&mut ExtBuilder::default().build(), || {
		// Verify initial conditions
		assert_eq!(Balances::free_balance(&11), 1000);
		assert_eq!(Staking::offline_slash_grace(), 0);

		// Set validator preference so that 2^unstake_threshold would cause overflow (greater than 64)
		// FIXME: that doesn't overflow.
		<Validators<Test>>::insert(11, ValidatorPrefs {
			unstake_threshold: 10,
			validator_payment: 0,
		});

		System::set_block_number(1);
		Session::on_initialize(System::block_number());

		// Should not panic
		Staking::on_offline_validator(10, 100);
		// Confirm that underflow has not occurred, and account balance is set to zero
		assert_eq!(Balances::free_balance(&11), 0);
	});
}

#[test]
fn rewards_should_work() {
	// should check that:
	// * rewards get recorded per session
	// * rewards get paid per Era
	// * Check that nominators are also rewarded
	with_externalities(&mut ExtBuilder::default()
		.nominate(false)
		.build(),
	|| {
		// Init some balances
		let _ = Balances::make_free_balance_be(&2, 500);

		let delay = 1;
		let init_balance_2 = Balances::total_balance(&2);
		let init_balance_10 = Balances::total_balance(&10);
		let init_balance_11 = Balances::total_balance(&11);

		// Set payee to controller
		assert_ok!(Staking::set_payee(Origin::signed(10), RewardDestination::Controller));

		// Initial config should be correct
		assert_eq!(Staking::current_era(), 0);
		assert_eq!(Session::current_index(), 0);

		// Add a dummy nominator.
		//
		// Equal division indicates that the reward will be equally divided among validator and
		// nominator.
		<Stakers<Test>>::insert(&11, Exposure {
			own: 500,
			total: 1000,
			others: vec![IndividualExposure {who: 2, value: 500 }]
		});

		<Payee<Test>>::insert(&2, RewardDestination::Stash);
		assert_eq!(Staking::payee(2), RewardDestination::Stash);
		assert_eq!(Staking::payee(11), RewardDestination::Controller);

		let mut block = 3; // Block 3 => Session 1 => Era 0
		System::set_block_number(block);
		Timestamp::set_timestamp(block*5);	// on time.
		Session::on_initialize(System::block_number());
		assert_eq!(Staking::current_era(), 0);
		assert_eq!(Session::current_index(), 1);
		<Module<Test>>::add_reward_points_to_validator(11, 50).unwrap();
		<Module<Test>>::add_reward_points_to_validator(11, 50).unwrap();
		// This is the second validator of the current elected set.
		<Module<Test>>::add_reward_points_to_validator(21, 50).unwrap();
		// This must be no-op as it is not an elected validator.
		<Module<Test>>::add_reward_points_to_validator(1001, 10_000).unwrap();

		// Compute total payout now for whole duration as other parameter won't change
		let total_payout = current_total_payout_for_duration(9*5);
		assert!(total_payout > 10); // Test is meaningfull if reward something

		// No reward yet
		assert_eq!(Balances::total_balance(&2), init_balance_2);
		assert_eq!(Balances::total_balance(&10), init_balance_10);
		assert_eq!(Balances::total_balance(&11), init_balance_11);

		block = 6; // Block 6 => Session 2 => Era 0
		System::set_block_number(block);
		Timestamp::set_timestamp(block*5 + delay);	// a little late.
		Session::on_initialize(System::block_number());
		assert_eq!(Staking::current_era(), 0);
		assert_eq!(Session::current_index(), 2);

		block = 9; // Block 9 => Session 3 => Era 1
		System::set_block_number(block);
		Timestamp::set_timestamp(block*5);  // back to being on time. no delays
		Session::on_initialize(System::block_number());
		assert_eq!(Staking::current_era(), 1);
		assert_eq!(Session::current_index(), 3);

		// 11 validator has 2/3 of the total rewards and half half for it and its nominator
		assert_eq!(Balances::total_balance(&2), init_balance_2 + total_payout/3);
		assert_eq!(Balances::total_balance(&10), init_balance_10 + total_payout/3);
		assert_eq!(Balances::total_balance(&11), init_balance_11);
	});
}

#[test]
fn multi_era_reward_should_work() {
	// Should check that:
	// The value of current_session_reward is set at the end of each era, based on
	// slot_stake and session_reward.
	with_externalities(&mut ExtBuilder::default()
		.nominate(false)
		.build(),
	|| {
		let init_balance_10 = Balances::total_balance(&10);

		// Set payee to controller
		assert_ok!(Staking::set_payee(Origin::signed(10), RewardDestination::Controller));

		// Compute now as other parameter won't change
		let total_payout_0 = current_total_payout_for_duration(3);
		assert!(total_payout_0 > 10); // Test is meaningfull if reward something
		dbg!(<Module<Test>>::slot_stake());
		<Module<Test>>::add_reward_points_to_validator(11, 1).unwrap();

		start_session(1);
		start_session(2);
		start_session(3);
		assert_eq!(Staking::current_era(), 1);

		assert_eq!(Balances::total_balance(&10), init_balance_10 + total_payout_0);

		let total_payout_1 = current_total_payout_for_duration(3);
		assert!(total_payout_1 > 10); // Test is meaningfull if reward something
		<Module<Test>>::add_reward_points_to_validator(11, 101).unwrap();

		// fast forward to new era.
		start_session(6);

		// pay time
		assert_eq!(Balances::total_balance(&10), init_balance_10 + total_payout_0 + total_payout_1);
	});
}

#[test]
fn staking_should_work() {
	// should test:
	// * new validators can be added to the default set
	// * new ones will be chosen per era
	// * either one can unlock the stash and back-down from being a validator via `chill`ing.
	with_externalities(&mut ExtBuilder::default()
		.nominate(false)
		.fair(false) // to give 20 more staked value
		.build(),
	|| {
		// remember + compare this along with the test.
		assert_eq_uvec!(Session::validators(), vec![20, 10]);

		// put some money in account that we'll use.
		for i in 1..5 { let _ = Balances::make_free_balance_be(&i, 2000); }

		// --- Block 1:
		System::set_block_number(1);
		Session::on_initialize(System::block_number());
		assert_eq!(Staking::current_era(), 0);

		// add a new candidate for being a validator. account 3 controlled by 4.
		assert_ok!(Staking::bond(Origin::signed(3), 4, 1500, RewardDestination::Controller));
		assert_ok!(Staking::validate(Origin::signed(4), ValidatorPrefs::default()));

		// No effects will be seen so far.
		assert_eq_uvec!(Session::validators(), vec![20, 10]);

		// --- Block 2:
		System::set_block_number(2);
		Session::on_initialize(System::block_number());
		assert_eq!(Staking::current_era(), 0);

		// No effects will be seen so far. Era has not been yet triggered.
		assert_eq_uvec!(Session::validators(), vec![20, 10]);


		// --- Block 3: the validators will now change.
		System::set_block_number(3);
		Session::on_initialize(System::block_number());

		// 2 only voted for 4 and 20
		assert_eq!(Session::validators().len(), 2);
		assert_eq_uvec!(Session::validators(), vec![20, 4]);
		assert_eq!(Staking::current_era(), 1);


		// --- Block 4: Unstake 4 as a validator, freeing up the balance stashed in 3
		System::set_block_number(4);
		Session::on_initialize(System::block_number());

		// 4 will chill
		Staking::chill(Origin::signed(4)).unwrap();

		// nothing should be changed so far.
		assert_eq_uvec!(Session::validators(), vec![20, 4]);
		assert_eq!(Staking::current_era(), 1);


		// --- Block 5: nothing. 4 is still there.
		System::set_block_number(5);
		Session::on_initialize(System::block_number());
		assert_eq_uvec!(Session::validators(), vec![20, 4]);
		assert_eq!(Staking::current_era(), 1);


		// --- Block 6: 4 will not be a validator.
		System::set_block_number(6);
		Session::on_initialize(System::block_number());
		assert_eq!(Staking::current_era(), 2);
		assert_eq!(Session::validators().contains(&4), false);
		assert_eq_uvec!(Session::validators(), vec![20, 10]);

		// Note: the stashed value of 4 is still lock
		assert_eq!(
			Staking::ledger(&4),
			Some(StakingLedger { stash: 3, total: 1500, active: 1500, unlocking: vec![] })
		);
		// e.g. it cannot spend more than 500 that it has free from the total 2000
		assert_noop!(Balances::reserve(&3, 501), "account liquidity restrictions prevent withdrawal");
		assert_ok!(Balances::reserve(&3, 409));
	});
}

#[test]
fn less_than_needed_candidates_works() {
	with_externalities(&mut ExtBuilder::default()
		.minimum_validator_count(1)
		.validator_count(4)
		.nominate(false)
		.build(),
	|| {
		assert_eq!(Staking::validator_count(), 4);
		assert_eq!(Staking::minimum_validator_count(), 1);
		assert_eq_uvec!(Session::validators(), vec![30, 20, 10]);

		start_era(1);

		// Previous set is selected. NO election algorithm is even executed.
		assert_eq_uvec!(Session::validators(), vec![30, 20, 10]);

		// But the exposure is updated in a simple way. No external votes exists. This is purely self-vote.
		assert_eq!(Staking::stakers(10).others.len(), 0);
		assert_eq!(Staking::stakers(20).others.len(), 0);
		assert_eq!(Staking::stakers(30).others.len(), 0);
		check_exposure_all();
		check_nominator_all();
	});
}

#[test]
fn no_candidate_emergency_condition() {
	// Test the situation where the number of validators are less than `ValidatorCount` and less than <MinValidators>
	// The expected behavior is to choose all candidates from the previous era.
	with_externalities(&mut ExtBuilder::default()
		.minimum_validator_count(10)
		.validator_count(15)
		.validator_pool(true)
		.nominate(false)
		.build(),
	|| {
		assert_eq!(Staking::validator_count(), 15);

		// initial validators
		assert_eq_uvec!(Session::validators(), vec![10, 20, 30, 40]);

		let _ = Staking::chill(Origin::signed(10));

		// trigger era
		System::set_block_number(1);
		Session::on_initialize(System::block_number());

		// Previous ones are elected. chill is invalidates. TODO: #2494
		assert_eq_uvec!(Session::validators(), vec![10, 20, 30, 40]);
		assert_eq!(Staking::current_elected().len(), 0);
	});
}

#[test]
fn nominating_and_rewards_should_work() {
	// PHRAGMEN OUTPUT: running this test with the reference impl gives:
	//
	// Votes  [('10', 1000, ['10']), ('20', 1000, ['20']), ('30', 1000, ['30']), ('40', 1000, ['40']), ('2', 1000, ['10', '20', '30']), ('4', 1000, ['10', '20', '40'])]
	// Sequential Phragmén gives
	// 10  is elected with stake  2200.0 and score  0.0003333333333333333
	// 20  is elected with stake  1800.0 and score  0.0005555555555555556

	// 10  has load  0.0003333333333333333 and supported
	// 10  with stake  1000.0
	// 20  has load  0.0005555555555555556 and supported
	// 20  with stake  1000.0
	// 30  has load  0 and supported
	// 30  with stake  0
	// 40  has load  0 and supported
	// 40  with stake  0
	// 2  has load  0.0005555555555555556 and supported
	// 10  with stake  600.0 20  with stake  400.0 30  with stake  0.0
	// 4  has load  0.0005555555555555556 and supported
	// 10  with stake  600.0 20  with stake  400.0 40  with stake  0.0

	// Sequential Phragmén with post processing gives
	// 10  is elected with stake  2000.0 and score  0.0003333333333333333
	// 20  is elected with stake  2000.0 and score  0.0005555555555555556

	// 10  has load  0.0003333333333333333 and supported
	// 10  with stake  1000.0
	// 20  has load  0.0005555555555555556 and supported
	// 20  with stake  1000.0
	// 30  has load  0 and supported
	// 30  with stake  0
	// 40  has load  0 and supported
	// 40  with stake  0
	// 2  has load  0.0005555555555555556 and supported
	// 10  with stake  400.0 20  with stake  600.0 30  with stake  0
	// 4  has load  0.0005555555555555556 and supported
	// 10  with stake  600.0 20  with stake  400.0 40  with stake  0.0
	with_externalities(&mut ExtBuilder::default()
		.nominate(false)
		.validator_pool(true)
		.build(),
	|| {
		// initial validators -- everyone is actually even.
		assert_eq_uvec!(Session::validators(), vec![40, 30]);

		// Set payee to controller
		assert_ok!(Staking::set_payee(Origin::signed(10), RewardDestination::Controller));
		assert_ok!(Staking::set_payee(Origin::signed(20), RewardDestination::Controller));
		assert_ok!(Staking::set_payee(Origin::signed(30), RewardDestination::Controller));
		assert_ok!(Staking::set_payee(Origin::signed(40), RewardDestination::Controller));

		// give the man some money
		let initial_balance = 1000;
		for i in [1, 2, 3, 4, 5, 10, 11, 20, 21].iter() {
			let _ = Balances::make_free_balance_be(i, initial_balance);
		}

		// bond two account pairs and state interest in nomination.
		// 2 will nominate for 10, 20, 30
		assert_ok!(Staking::bond(Origin::signed(1), 2, 1000, RewardDestination::Controller));
		assert_ok!(Staking::nominate(Origin::signed(2), vec![11, 21, 31]));
		// 4 will nominate for 10, 20, 40
		assert_ok!(Staking::bond(Origin::signed(3), 4, 1000, RewardDestination::Controller));
		assert_ok!(Staking::nominate(Origin::signed(4), vec![11, 21, 41]));

		// the total reward for era 0
		let total_payout_0 = current_total_payout_for_duration(3);
		assert!(total_payout_0 > 100); // Test is meaningfull if reward something
		<Module<Test>>::add_reward_points_to_validator(41, 1).unwrap();
		<Module<Test>>::add_reward_points_to_validator(31, 1).unwrap();
		<Module<Test>>::add_reward_points_to_validator(21, 10).unwrap(); // must be no-op
		<Module<Test>>::add_reward_points_to_validator(11, 10).unwrap(); // must be no-op

		start_era(1);

		// 10 and 20 have more votes, they will be chosen by phragmen.
		assert_eq_uvec!(Session::validators(), vec![20, 10]);

		// OLD validators must have already received some rewards.
		assert_eq!(Balances::total_balance(&40), 1 + total_payout_0/2);
		assert_eq!(Balances::total_balance(&30), 1 + total_payout_0/2);

		// ------ check the staked value of all parties.

		if cfg!(feature = "equalize") {
			// total expo of 10, with 1200 coming from nominators (externals), according to phragmen.
			assert_eq!(Staking::stakers(11).own, 1000);
			assert_eq!(Staking::stakers(11).total, 1000 + 999);
			// 2 and 4 supported 10, each with stake 600, according to phragmen.
			assert_eq!(
				Staking::stakers(11).others.iter().map(|e| e.value).collect::<Vec<BalanceOf<Test>>>(),
				vec![599, 400]
			);
			assert_eq!(
				Staking::stakers(11).others.iter().map(|e| e.who).collect::<Vec<u64>>(),
				vec![3, 1]
			);
			// total expo of 20, with 500 coming from nominators (externals), according to phragmen.
			assert_eq!(Staking::stakers(21).own, 1000);
			assert_eq!(Staking::stakers(21).total, 1000 + 999);
			// 2 and 4 supported 20, each with stake 250, according to phragmen.
			assert_eq!(
				Staking::stakers(21).others.iter().map(|e| e.value).collect::<Vec<BalanceOf<Test>>>(),
				vec![400, 599]
			);
			assert_eq!(
				Staking::stakers(21).others.iter().map(|e| e.who).collect::<Vec<u64>>(),
				vec![3, 1]
			);
		} else {
			// total expo of 10, with 1200 coming from nominators (externals), according to phragmen.
			assert_eq!(Staking::stakers(11).own, 1000);
			assert_eq!(Staking::stakers(11).total, 1000 + 800);
			// 2 and 4 supported 10, each with stake 600, according to phragmen.
			assert_eq!(
				Staking::stakers(11).others.iter().map(|e| e.value).collect::<Vec<BalanceOf<Test>>>(),
				vec![400, 400]
			);
			assert_eq!(
				Staking::stakers(11).others.iter().map(|e| e.who).collect::<Vec<u64>>(),
				vec![3, 1]
			);
			// total expo of 20, with 500 coming from nominators (externals), according to phragmen.
			assert_eq!(Staking::stakers(21).own, 1000);
			assert_eq!(Staking::stakers(21).total, 1000 + 1198);
			// 2 and 4 supported 20, each with stake 250, according to phragmen.
			assert_eq!(
				Staking::stakers(21).others.iter().map(|e| e.value).collect::<Vec<BalanceOf<Test>>>(),
				vec![599, 599]
			);
			assert_eq!(
				Staking::stakers(21).others.iter().map(|e| e.who).collect::<Vec<u64>>(),
				vec![3, 1]
			);
		}

		// They are not chosen anymore
		assert_eq!(Staking::stakers(31).total, 0);
		assert_eq!(Staking::stakers(41).total, 0);

		// the total reward for era 1
		let total_payout_1 = current_total_payout_for_duration(3);
		assert!(total_payout_1 > 100); // Test is meaningfull if reward something
		<Module<Test>>::add_reward_points_to_validator(41, 10).unwrap(); // must be no-op
		<Module<Test>>::add_reward_points_to_validator(31, 10).unwrap(); // must be no-op
		<Module<Test>>::add_reward_points_to_validator(21, 2).unwrap();
		<Module<Test>>::add_reward_points_to_validator(11, 1).unwrap();

		start_era(2);
<<<<<<< HEAD

		// nothing else will happen, era ends and rewards are paid again,
		// it is expected that nominators will also be paid. See below

		let payout_for_10 = total_payout_1/3;
		let payout_for_20 = 2*total_payout_1/3;
		// Nominator 2: has [400/1800 ~ 2/9 from 10] + [600/2200 ~ 3/11 from 20]'s reward. ==> 2/9 + 3/11
		assert_eq!(Balances::total_balance(&2), initial_balance + (2*payout_for_10/9 + 3*payout_for_20/11) - 1); // TODO TODO: there was a -1 before ?!? and there is again :-|
		// Nominator 4: has [400/1800 ~ 2/9 from 10] + [600/2200 ~ 3/11 from 20]'s reward. ==> 2/9 + 3/11
		assert_eq!(Balances::total_balance(&4), initial_balance + (2*payout_for_10/9 + 3*payout_for_20/11) - 1); // TODO TODO: there was a -1 before ?!? and there is again :-|

		// 10 got 800 / 1800 external stake => 8/18 =? 4/9 => Validator's share = 5/9
		assert_eq!(Balances::total_balance(&10), initial_balance + 5*payout_for_10/9);
		// 10 got 1200 / 2200 external stake => 12/22 =? 6/11 => Validator's share = 5/11
		assert_eq!(Balances::total_balance(&20), initial_balance + 5*payout_for_20/11); // TODO TODO: there was a +2 before ?!?
=======
		// next session reward.
		let new_session_reward = Staking::session_reward() * 3 * Staking::slot_stake();

		let approximation = 3;
		if cfg!(feature = "equalize") {
			// Both have: has [400/2000 ~ 1/5 from 10] + [600/2000 ~ 3/10 from 20]'s reward. ==> 1/5 + 3/10 = 1/2
			assert_eq!(Balances::total_balance(&2), initial_balance + new_session_reward/2 - approximation);
			assert_eq!(Balances::total_balance(&4), initial_balance + new_session_reward/2 - approximation);
			// Rest for validators.
			assert_eq!(Balances::total_balance(&10), initial_balance + new_session_reward/2 + 1);
			assert_eq!(Balances::total_balance(&20), initial_balance + new_session_reward/2 + 1);
		} else {
			// Nominator 2: has [400/1800 ~ 2/9 from 10] + [600/2200 ~ 3/11 from 20]'s reward. ==> 2/9 + 3/11
			assert_eq!(
				Balances::total_balance(&2),
				initial_balance + (2*new_session_reward/9 + 3*new_session_reward/11) - approximation
			);
			// Nominator 4: has [400/1800 ~ 2/9 from 10] + [600/2200 ~ 3/11 from 20]'s reward. ==> 2/9 + 3/11
			assert_eq!(
				Balances::total_balance(&4),
				initial_balance + (2*new_session_reward/9 + 3*new_session_reward/11) - approximation
			);

			// 10 got 800 / 1800 external stake => 8/18 =? 4/9 => Validator's share = 5/9
			assert_eq!(Balances::total_balance(&10), initial_balance + 5*new_session_reward/9);
			// 10 got 1200 / 2200 external stake => 12/22 =? 6/11 => Validator's share = 5/11
			assert_eq!(Balances::total_balance(&20), initial_balance + 5*new_session_reward/11 + 2);
		}
>>>>>>> c3be75da

		check_exposure_all();
		check_nominator_all();
	});
}

#[test]
fn nominators_also_get_slashed() {
	// A nominator should be slashed if the validator they nominated is slashed
	with_externalities(&mut ExtBuilder::default().nominate(false).build(), || {
		assert_eq!(Staking::validator_count(), 2);
		// slash happens immediately.
		assert_eq!(Staking::offline_slash_grace(), 0);
		// Account 10 has not been reported offline
		assert_eq!(Staking::slash_count(&10), 0);
		OfflineSlash::put(Perbill::from_percent(12));

		// Set payee to controller
		assert_ok!(Staking::set_payee(Origin::signed(10), RewardDestination::Controller));

		// give the man some money.
		let initial_balance = 1000;
		for i in [1, 2, 3, 10].iter() {
			let _ = Balances::make_free_balance_be(i, initial_balance);
		}

		// 2 will nominate for 10
		let nominator_stake = 500;
		assert_ok!(Staking::bond(Origin::signed(1), 2, nominator_stake, RewardDestination::default()));
		assert_ok!(Staking::nominate(Origin::signed(2), vec![20, 10]));

		let total_payout = current_total_payout_for_duration(3);
		assert!(total_payout > 100); // Test is meaningfull if reward something
		<Module<Test>>::add_reward_points_to_validator(11, 1).unwrap();

		// new era, pay rewards,
		start_era(1);

		// Nominator stash didn't collect any.
		assert_eq!(Balances::total_balance(&2), initial_balance);

		// 10 goes offline
		Staking::on_offline_validator(10, 4);
		let expo = Staking::stakers(10);
		let slash_value = Staking::offline_slash() * expo.total * 2_u64.pow(3);
		let total_slash = expo.total.min(slash_value);
		let validator_slash = expo.own.min(total_slash);
		let nominator_slash = nominator_stake.min(total_slash - validator_slash);

		// initial + first era reward + slash
		assert_eq!(Balances::total_balance(&10), initial_balance + total_payout - validator_slash);
		assert_eq!(Balances::total_balance(&2), initial_balance - nominator_slash);
		check_exposure_all();
		check_nominator_all();
		// Because slashing happened.
		assert!(is_disabled(10));
	});
}

#[test]
fn double_staking_should_fail() {
	// should test (in the same order):
	// * an account already bonded as stash cannot be be stashed again.
	// * an account already bonded as stash cannot nominate.
	// * an account already bonded as controller can nominate.
	with_externalities(&mut ExtBuilder::default()
		.build(),
		|| {
			let arbitrary_value = 5;
			// 2 = controller, 1 stashed => ok
			assert_ok!(
				Staking::bond(Origin::signed(1), 2, arbitrary_value,
				RewardDestination::default())
			);
			// 4 = not used so far, 1 stashed => not allowed.
			assert_noop!(
				Staking::bond(Origin::signed(1), 4, arbitrary_value,
				RewardDestination::default()), "stash already bonded"
			);
			// 1 = stashed => attempting to nominate should fail.
			assert_noop!(Staking::nominate(Origin::signed(1), vec![1]), "not a controller");
			// 2 = controller  => nominating should work.
			assert_ok!(Staking::nominate(Origin::signed(2), vec![1]));
		});
}

#[test]
fn double_controlling_should_fail() {
	// should test (in the same order):
	// * an account already bonded as controller CANNOT be reused as the controller of another account.
	with_externalities(&mut ExtBuilder::default()
		.build(),
		|| {
			let arbitrary_value = 5;
			// 2 = controller, 1 stashed => ok
			assert_ok!(Staking::bond(Origin::signed(1), 2, arbitrary_value, RewardDestination::default()));
			// 2 = controller, 3 stashed (Note that 2 is reused.) => no-op
			assert_noop!(Staking::bond(Origin::signed(3), 2, arbitrary_value, RewardDestination::default()), "controller already paired");
		});
}

#[test]
fn session_and_eras_work() {
	with_externalities(&mut ExtBuilder::default()
		.build(),
	|| {
		assert_eq!(Staking::current_era(), 0);

		// Block 1: No change.
		start_session(1);
		assert_eq!(Session::current_index(), 1);
		assert_eq!(Staking::current_era(), 0);

		// Block 2: Simple era change.
		start_session(3);
		assert_eq!(Session::current_index(), 3);
		assert_eq!(Staking::current_era(), 1);

		// Block 3: Schedule an era length change; no visible changes.
		start_session(4);
		assert_eq!(Session::current_index(), 4);
		assert_eq!(Staking::current_era(), 1);

		// Block 4: Era change kicks in.
		start_session(6);
		assert_eq!(Session::current_index(), 6);
		assert_eq!(Staking::current_era(), 2);

		// Block 5: No change.
		start_session(7);
		assert_eq!(Session::current_index(), 7);
		assert_eq!(Staking::current_era(), 2);

		// Block 6: No change.
		start_session(8);
		assert_eq!(Session::current_index(), 8);
		assert_eq!(Staking::current_era(), 2);

		// Block 7: Era increment.
		start_session(9);
		assert_eq!(Session::current_index(), 9);
		assert_eq!(Staking::current_era(), 3);
	});
}

#[test]
fn cannot_transfer_staked_balance() {
	// Tests that a stash account cannot transfer funds
	with_externalities(&mut ExtBuilder::default().nominate(false).build(), || {
		// Confirm account 11 is stashed
		assert_eq!(Staking::bonded(&11), Some(10));
		// Confirm account 11 has some free balance
		assert_eq!(Balances::free_balance(&11), 1000);
		// Confirm account 11 (via controller 10) is totally staked
		assert_eq!(Staking::stakers(&11).total, 1000);
		// Confirm account 11 cannot transfer as a result
		assert_noop!(Balances::transfer(Origin::signed(11), 20, 1), "account liquidity restrictions prevent withdrawal");

		// Give account 11 extra free balance
		let _ = Balances::make_free_balance_be(&11, 10000);
		// Confirm that account 11 can now transfer some balance
		assert_ok!(Balances::transfer(Origin::signed(11), 20, 1));
	});
}

#[test]
fn cannot_transfer_staked_balance_2() {
	// Tests that a stash account cannot transfer funds
	// Same test as above but with 20, and more accurate.
	// 21 has 2000 free balance but 1000 at stake
	with_externalities(&mut ExtBuilder::default()
		.nominate(false)
		.fair(true)
		.build(),
	|| {
		// Confirm account 21 is stashed
		assert_eq!(Staking::bonded(&21), Some(20));
		// Confirm account 21 has some free balance
		assert_eq!(Balances::free_balance(&21), 2000);
		// Confirm account 21 (via controller 20) is totally staked
		assert_eq!(Staking::stakers(&21).total, 1000);
		// Confirm account 21 can transfer at most 1000
		assert_noop!(Balances::transfer(Origin::signed(21), 20, 1001), "account liquidity restrictions prevent withdrawal");
		assert_ok!(Balances::transfer(Origin::signed(21), 20, 1000));
	});
}

#[test]
fn cannot_reserve_staked_balance() {
	// Checks that a bonded account cannot reserve balance from free balance
	with_externalities(&mut ExtBuilder::default().build(), || {
		// Confirm account 11 is stashed
		assert_eq!(Staking::bonded(&11), Some(10));
		// Confirm account 11 has some free balance
		assert_eq!(Balances::free_balance(&11), 1000);
		// Confirm account 11 (via controller 10) is totally staked
		assert_eq!(Staking::stakers(&11).own, 1000);
		// Confirm account 11 cannot transfer as a result
		assert_noop!(Balances::reserve(&11, 1), "account liquidity restrictions prevent withdrawal");

		// Give account 11 extra free balance
		let _ = Balances::make_free_balance_be(&11, 10000);
		// Confirm account 11 can now reserve balance
		assert_ok!(Balances::reserve(&11, 1));
	});
}

#[test]
fn reward_destination_works() {
	// Rewards go to the correct destination as determined in Payee
	with_externalities(&mut ExtBuilder::default().nominate(false).build(), || {
		// Check that account 11 is a validator
		assert!(Staking::current_elected().contains(&11));
		// Check the balance of the validator account
		assert_eq!(Balances::free_balance(&10), 1);
		// Check the balance of the stash account
		assert_eq!(Balances::free_balance(&11), 1000);
		// Check how much is at stake
		assert_eq!(Staking::ledger(&10), Some(StakingLedger {
			stash: 11,
			total: 1000,
			active: 1000,
			unlocking: vec![],
		}));

		// Compute total payout now for whole duration as other parameter won't change
		let total_payout_0 = current_total_payout_for_duration(3);
		assert!(total_payout_0 > 100); // Test is meaningfull if reward something
		<Module<Test>>::add_reward_points_to_validator(11, 1).unwrap();

		start_era(1);

		// Check that RewardDestination is Staked (default)
		assert_eq!(Staking::payee(&11), RewardDestination::Staked);
		// Check that reward went to the stash account of validator
		assert_eq!(Balances::free_balance(&11), 1000 + total_payout_0);
		// Check that amount at stake increased accordingly
		assert_eq!(Staking::ledger(&10), Some(StakingLedger {
			stash: 11,
			total: 1000 + total_payout_0,
			active: 1000 + total_payout_0,
			unlocking: vec![],
		}));

		//Change RewardDestination to Stash
		<Payee<Test>>::insert(&11, RewardDestination::Stash);

		// Compute total payout now for whole duration as other parameter won't change
		let total_payout_1 = current_total_payout_for_duration(3);
		assert!(total_payout_1 > 100); // Test is meaningfull if reward something
		<Module<Test>>::add_reward_points_to_validator(11, 1).unwrap();

		start_era(2);

		// Check that RewardDestination is Stash
		assert_eq!(Staking::payee(&11), RewardDestination::Stash);
		// Check that reward went to the stash account
		assert_eq!(Balances::free_balance(&11), 1000 + total_payout_0 + total_payout_1);
		// Record this value
		let recorded_stash_balance = 1000 + total_payout_0 + total_payout_1;
		// Check that amount at stake is NOT increased
		assert_eq!(Staking::ledger(&10), Some(StakingLedger {
			stash: 11,
			total: 1000 + total_payout_0,
			active: 1000 + total_payout_0,
			unlocking: vec![],
		}));

		// Change RewardDestination to Controller
		<Payee<Test>>::insert(&11, RewardDestination::Controller);

		// Check controller balance
		assert_eq!(Balances::free_balance(&10), 1);

		// Compute total payout now for whole duration as other parameter won't change
		let total_payout_2 = current_total_payout_for_duration(3);
		assert!(total_payout_2 > 100); // Test is meaningfull if reward something
		<Module<Test>>::add_reward_points_to_validator(11, 1).unwrap();

		start_era(3);

		// Check that RewardDestination is Controller
		assert_eq!(Staking::payee(&11), RewardDestination::Controller);
		// Check that reward went to the controller account
		assert_eq!(Balances::free_balance(&10), 1 + total_payout_2);
		// Check that amount at stake is NOT increased
		assert_eq!(Staking::ledger(&10), Some(StakingLedger {
			stash: 11,
			total: 1000 + total_payout_0,
			active: 1000 + total_payout_0,
			unlocking: vec![],
		}));
		// Check that amount in staked account is NOT increased.
		assert_eq!(Balances::free_balance(&11), recorded_stash_balance);
	});
}

#[test]
fn validator_payment_prefs_work() {
	// Test that validator preferences are correctly honored
	// Note: unstake threshold is being directly tested in slashing tests.
	// This test will focus on validator payment.
	with_externalities(&mut ExtBuilder::default()
		.build(),
	|| {
		// Initial config
		let validator_cut = 5;
		let stash_initial_balance = Balances::total_balance(&11);

		// check the balance of a validator accounts.
		assert_eq!(Balances::total_balance(&10), 1);
		// check the balance of a validator's stash accounts.
		assert_eq!(Balances::total_balance(&11), stash_initial_balance);
		// and the nominator (to-be)
		let _ = Balances::make_free_balance_be(&2, 500);

		// add a dummy nominator.
		<Stakers<Test>>::insert(&11, Exposure {
			own: 500, // equal division indicates that the reward will be equally divided among validator and nominator.
			total: 1000,
			others: vec![IndividualExposure {who: 2, value: 500 }]
		});
		<Payee<Test>>::insert(&2, RewardDestination::Stash);
		<Validators<Test>>::insert(&11, ValidatorPrefs {
			unstake_threshold: 3,
			validator_payment: validator_cut
		});

		// Compute total payout now for whole duration as other parameter won't change
		let total_payout_0 = current_total_payout_for_duration(3);
		assert!(total_payout_0 > 100); // Test is meaningfull if reward something
		<Module<Test>>::add_reward_points_to_validator(11, 1).unwrap();

		start_era(1);

		// whats left to be shared is the sum of 3 rounds minus the validator's cut.
		let shared_cut = total_payout_0 - validator_cut;
		// Validator's payee is Staked account, 11, reward will be paid here.
		assert_eq!(Balances::total_balance(&11), stash_initial_balance + shared_cut/2 + validator_cut);
		// Controller account will not get any reward.
		assert_eq!(Balances::total_balance(&10), 1);
		// Rest of the reward will be shared and paid to the nominator in stake.
		assert_eq!(Balances::total_balance(&2), 500 + shared_cut/2);

		check_exposure_all();
		check_nominator_all();
	});

}

#[test]
fn bond_extra_works() {
	// Tests that extra `free_balance` in the stash can be added to stake
	// NOTE: this tests only verifies `StakingLedger` for correct updates
	// See `bond_extra_and_withdraw_unbonded_works` for more details and updates on `Exposure`.
	with_externalities(&mut ExtBuilder::default().build(),
	|| {
		// Check that account 10 is a validator
		assert!(<Validators<Test>>::exists(11));
		// Check that account 10 is bonded to account 11
		assert_eq!(Staking::bonded(&11), Some(10));
		// Check how much is at stake
		assert_eq!(Staking::ledger(&10), Some(StakingLedger {
			stash: 11,
			total: 1000,
			active: 1000,
			unlocking: vec![],
		}));

		// Give account 11 some large free balance greater than total
		let _ = Balances::make_free_balance_be(&11, 1000000);

		// Call the bond_extra function from controller, add only 100
		assert_ok!(Staking::bond_extra(Origin::signed(11), 100));
		// There should be 100 more `total` and `active` in the ledger
		assert_eq!(Staking::ledger(&10), Some(StakingLedger {
			stash: 11,
			total: 1000 + 100,
			active: 1000 + 100,
			unlocking: vec![],
		}));

		// Call the bond_extra function with a large number, should handle it
		assert_ok!(Staking::bond_extra(Origin::signed(11), u64::max_value()));
		// The full amount of the funds should now be in the total and active
		assert_eq!(Staking::ledger(&10), Some(StakingLedger {
			stash: 11,
			total: 1000000,
			active: 1000000,
			unlocking: vec![],
		}));
	});
}

#[test]
fn bond_extra_and_withdraw_unbonded_works() {
	// * Should test
	// * Given an account being bonded [and chosen as a validator](not mandatory)
	// * It can add extra funds to the bonded account.
	// * it can unbond a portion of its funds from the stash account.
	// * Once the unbonding period is done, it can actually take the funds out of the stash.
	with_externalities(&mut ExtBuilder::default()
		.nominate(false)
		.build(),
	|| {
		// Set payee to controller. avoids confusion
		assert_ok!(Staking::set_payee(Origin::signed(10), RewardDestination::Controller));

		// Give account 11 some large free balance greater than total
		let _ = Balances::make_free_balance_be(&11, 1000000);

		// Initial config should be correct
		assert_eq!(Staking::current_era(), 0);
		assert_eq!(Session::current_index(), 0);

		// check the balance of a validator accounts.
		assert_eq!(Balances::total_balance(&10), 1);

		// confirm that 10 is a normal validator and gets paid at the end of the era.
		start_era(1);

		// Initial state of 10
		assert_eq!(Staking::ledger(&10), Some(StakingLedger {
			stash: 11,
			total: 1000,
			active: 1000,
			unlocking: vec![],
		}));
		assert_eq!(Staking::stakers(&11), Exposure { total: 1000, own: 1000, others: vec![] });

		// deposit the extra 100 units
		Staking::bond_extra(Origin::signed(11), 100).unwrap();

		assert_eq!(Staking::ledger(&10), Some(StakingLedger {
			stash: 11,
			total: 1000 + 100,
			active: 1000 + 100,
			unlocking: vec![],
		}));
		// Exposure is a snapshot! only updated after the next era update.
		assert_ne!(Staking::stakers(&11), Exposure { total: 1000 + 100, own: 1000 + 100, others: vec![] });

		// trigger next era.
		Timestamp::set_timestamp(10);
		start_era(2);
		assert_eq!(Staking::current_era(), 2);

		// ledger should be the same.
		assert_eq!(Staking::ledger(&10), Some(StakingLedger {
			stash: 11,
			total: 1000 + 100,
			active: 1000 + 100,
			unlocking: vec![],
		}));
		// Exposure is now updated.
		assert_eq!(Staking::stakers(&11), Exposure { total: 1000 + 100, own: 1000 + 100, others: vec![] });

		// Unbond almost all of the funds in stash.
		Staking::unbond(Origin::signed(10), 1000).unwrap();
		assert_eq!(Staking::ledger(&10), Some(StakingLedger {
			stash: 11, total: 1000 + 100, active: 100, unlocking: vec![UnlockChunk{ value: 1000, era: 2 + 3}] })
		);

		// Attempting to free the balances now will fail. 2 eras need to pass.
		Staking::withdraw_unbonded(Origin::signed(10)).unwrap();
		assert_eq!(Staking::ledger(&10), Some(StakingLedger {
			stash: 11, total: 1000 + 100, active: 100, unlocking: vec![UnlockChunk{ value: 1000, era: 2 + 3}] }));

		// trigger next era.
		start_era(3);

		// nothing yet
		Staking::withdraw_unbonded(Origin::signed(10)).unwrap();
		assert_eq!(Staking::ledger(&10), Some(StakingLedger {
			stash: 11, total: 1000 + 100, active: 100, unlocking: vec![UnlockChunk{ value: 1000, era: 2 + 3}] }));

		// trigger next era.
		start_era(5);

		Staking::withdraw_unbonded(Origin::signed(10)).unwrap();
		// Now the value is free and the staking ledger is updated.
		assert_eq!(Staking::ledger(&10), Some(StakingLedger {
			stash: 11, total: 100, active: 100, unlocking: vec![] }));
	})
}

#[test]
fn too_many_unbond_calls_should_not_work() {
	with_externalities(&mut ExtBuilder::default().build(), || {
		// locked at era 0 until 3
		for _ in 0..MAX_UNLOCKING_CHUNKS-1 {
			assert_ok!(Staking::unbond(Origin::signed(10), 1));
		}

		start_era(1);

		// locked at era 1 until 4
		assert_ok!(Staking::unbond(Origin::signed(10), 1));
		// can't do more.
		assert_noop!(Staking::unbond(Origin::signed(10), 1), "can not schedule more unlock chunks");

		start_era(3);

		assert_noop!(Staking::unbond(Origin::signed(10), 1), "can not schedule more unlock chunks");
		// free up.
		assert_ok!(Staking::withdraw_unbonded(Origin::signed(10)));

		// Can add again.
		assert_ok!(Staking::unbond(Origin::signed(10), 1));
		assert_eq!(Staking::ledger(&10).unwrap().unlocking.len(), 2);
	})
}

#[test]
fn slot_stake_is_least_staked_validator_and_exposure_defines_maximum_punishment() {
	// Test that slot_stake is determined by the least staked validator
	// Test that slot_stake is the maximum punishment that can happen to a validator
	with_externalities(&mut ExtBuilder::default()
		.nominate(false)
		.fair(false)
		.build(),
	|| {
		// Confirm validator count is 2
		assert_eq!(Staking::validator_count(), 2);
		// Confirm account 10 and 20 are validators
		assert!(<Validators<Test>>::exists(&11) && <Validators<Test>>::exists(&21));

		assert_eq!(Staking::stakers(&11).total, 1000);
		assert_eq!(Staking::stakers(&21).total, 2000);

		// Give the man some money.
		let _ = Balances::make_free_balance_be(&10, 1000);
		let _ = Balances::make_free_balance_be(&20, 1000);

		// We confirm initialized slot_stake is this value
		assert_eq!(Staking::slot_stake(), Staking::stakers(&11).total);

		// Now lets lower account 20 stake
		<Stakers<Test>>::insert(&21, Exposure { total: 69, own: 69, others: vec![] });
		assert_eq!(Staking::stakers(&21).total, 69);
		<Ledger<Test>>::insert(&20, StakingLedger { stash: 22, total: 69, active: 69, unlocking: vec![] });

		// Compute total payout now for whole duration as other parameter won't change
		let total_payout_0 = current_total_payout_for_duration(3);
		assert!(total_payout_0 > 100); // Test is meaningfull if reward something
		<Module<Test>>::add_reward_points_to_validator(11, 1).unwrap();
		<Module<Test>>::add_reward_points_to_validator(21, 1).unwrap();

		// New era --> rewards are paid --> stakes are changed
		start_era(1);

		// -- new balances + reward
		assert_eq!(Staking::stakers(&11).total, 1000 + total_payout_0/2);
		assert_eq!(Staking::stakers(&21).total, 69 + total_payout_0/2);

		let _11_balance = Balances::free_balance(&11);
		assert_eq!(_11_balance, 1000 + total_payout_0/2);

		// -- slot stake should also be updated.
		assert_eq!(Staking::slot_stake(), 69 + total_payout_0/2);

		// If 10 gets slashed now, it will be slashed by 5% of exposure.total * 2.pow(unstake_thresh)
		Staking::on_offline_validator(10, 4);
		// Confirm user has been reported
		assert_eq!(Staking::slash_count(&11), 4);
		// check the balance of 10 (slash will be deducted from free balance.)
		assert_eq!(Balances::free_balance(&11), _11_balance - _11_balance*5/100 * 2u64.pow(3));

		check_exposure_all();
		check_nominator_all();
	});
}

#[test]
fn on_free_balance_zero_stash_removes_validator() {
	// Tests that validator storage items are cleaned up when stash is empty
	// Tests that storage items are untouched when controller is empty
	with_externalities(&mut ExtBuilder::default()
		.existential_deposit(10)
		.build(),
	|| {
		// Check the balance of the validator account
		assert_eq!(Balances::free_balance(&10), 256);
		// Check the balance of the stash account
		assert_eq!(Balances::free_balance(&11), 256000);
		// Check these two accounts are bonded
		assert_eq!(Staking::bonded(&11), Some(10));

		// Set some storage items which we expect to be cleaned up
		// Initiate slash count storage item
		Staking::on_offline_validator(10, 1);
		// Set payee information
		assert_ok!(Staking::set_payee(Origin::signed(10), RewardDestination::Stash));

		// Check storage items that should be cleaned up
		assert!(<Ledger<Test>>::exists(&10));
		assert!(<Bonded<Test>>::exists(&11));
		assert!(<Validators<Test>>::exists(&11));
		assert!(<SlashCount<Test>>::exists(&11));
		assert!(<Payee<Test>>::exists(&11));

		// Reduce free_balance of controller to 0
		let _ = Balances::slash(&10, u64::max_value());

		// Check the balance of the stash account has not been touched
		assert_eq!(Balances::free_balance(&11), 256000);
		// Check these two accounts are still bonded
		assert_eq!(Staking::bonded(&11), Some(10));

		// Check storage items have not changed
		assert!(<Ledger<Test>>::exists(&10));
		assert!(<Bonded<Test>>::exists(&11));
		assert!(<Validators<Test>>::exists(&11));
		assert!(<SlashCount<Test>>::exists(&11));
		assert!(<Payee<Test>>::exists(&11));

		// Reduce free_balance of stash to 0
		let _ = Balances::slash(&11, u64::max_value());
		// Check total balance of stash
		assert_eq!(Balances::total_balance(&11), 0);

		// Check storage items do not exist
		assert!(!<Ledger<Test>>::exists(&10));
		assert!(!<Bonded<Test>>::exists(&11));
		assert!(!<Validators<Test>>::exists(&11));
		assert!(!<Nominators<Test>>::exists(&11));
		assert!(!<SlashCount<Test>>::exists(&11));
		assert!(!<Payee<Test>>::exists(&11));
	});
}

#[test]
fn on_free_balance_zero_stash_removes_nominator() {
	// Tests that nominator storage items are cleaned up when stash is empty
	// Tests that storage items are untouched when controller is empty
	with_externalities(&mut ExtBuilder::default()
		.existential_deposit(10)
		.build(),
	|| {
		// Make 10 a nominator
		assert_ok!(Staking::nominate(Origin::signed(10), vec![20]));
		// Check that account 10 is a nominator
		assert!(<Nominators<Test>>::exists(11));
		// Check the balance of the nominator account
		assert_eq!(Balances::free_balance(&10), 256);
		// Check the balance of the stash account
		assert_eq!(Balances::free_balance(&11), 256000);

		// Set payee information
		assert_ok!(Staking::set_payee(Origin::signed(10), RewardDestination::Stash));

		// Check storage items that should be cleaned up
		assert!(<Ledger<Test>>::exists(&10));
		assert!(<Bonded<Test>>::exists(&11));
		assert!(<Nominators<Test>>::exists(&11));
		assert!(<Payee<Test>>::exists(&11));

		// Reduce free_balance of controller to 0
		let _ = Balances::slash(&10, u64::max_value());
		// Check total balance of account 10
		assert_eq!(Balances::total_balance(&10), 0);

		// Check the balance of the stash account has not been touched
		assert_eq!(Balances::free_balance(&11), 256000);
		// Check these two accounts are still bonded
		assert_eq!(Staking::bonded(&11), Some(10));

		// Check storage items have not changed
		assert!(<Ledger<Test>>::exists(&10));
		assert!(<Bonded<Test>>::exists(&11));
		assert!(<Nominators<Test>>::exists(&11));
		assert!(<Payee<Test>>::exists(&11));

		// Reduce free_balance of stash to 0
		let _ = Balances::slash(&11, u64::max_value());
		// Check total balance of stash
		assert_eq!(Balances::total_balance(&11), 0);

		// Check storage items do not exist
		assert!(!<Ledger<Test>>::exists(&10));
		assert!(!<Bonded<Test>>::exists(&11));
		assert!(!<Validators<Test>>::exists(&11));
		assert!(!<Nominators<Test>>::exists(&11));
		assert!(!<SlashCount<Test>>::exists(&11));
		assert!(!<Payee<Test>>::exists(&11));
	});
}

#[test]
fn phragmen_poc_works() {
	// Tests the POC test of the phragmen, mentioned in the paper and reference implementation.
	// Initial votes:
	// Votes  [
	// ('2', 500, ['10', '20', '30']),
	// ('4', 500, ['10', '20', '40']),
	// ('10', 1000, ['10']),
	// ('20', 1000, ['20']),
	// ('30', 1000, ['30']),
	// ('40', 1000, ['40'])]
	//
	// Sequential Phragmén gives
	// 10  is elected with stake  1666.6666666666665 and score  0.0005
	// 20  is elected with stake  1333.3333333333333 and score  0.00075

	// 2  has load  0.00075 and supported
	// 10  with stake  333.3333333333333 20  with stake  166.66666666666666 30  with stake  0.0
	// 4  has load  0.00075 and supported
	// 10  with stake  333.3333333333333 20  with stake  166.66666666666666 40  with stake  0.0
	// 10  has load  0.0005 and supported
	// 10  with stake  1000.0
	// 20  has load  0.00075 and supported
	// 20  with stake  1000.0
	// 30  has load  0 and supported
	// 30  with stake  0
	// 40  has load  0 and supported
	// 40  with stake  0

	// 	Sequential Phragmén with post processing gives
	// 10  is elected with stake  1500.0 and score  0.0005
	// 20  is elected with stake  1500.0 and score  0.00075
	//
	// 10  has load  0.0005 and supported
	// 10  with stake  1000.0
	// 20  has load  0.00075 and supported
	// 20  with stake  1000.0
	// 30  has load  0 and supported
	// 30  with stake  0
	// 40  has load  0 and supported
	// 40  with stake  0
	// 2  has load  0.00075 and supported
	// 10  with stake  166.66666666666674 20  with stake  333.33333333333326 30  with stake  0
	// 4  has load  0.00075 and supported
	// 10  with stake  333.3333333333333 20  with stake  166.66666666666666 40  with stake  0.0
	with_externalities(&mut ExtBuilder::default()
		.nominate(false)
		.validator_pool(true)
		.build(),
	|| {
		// We don't really care about this. At this point everything is even.
		assert_eq_uvec!(Session::validators(), vec![40, 30]);

		// Set payees to Controller
		assert_ok!(Staking::set_payee(Origin::signed(10), RewardDestination::Controller));
		assert_ok!(Staking::set_payee(Origin::signed(20), RewardDestination::Controller));
		assert_ok!(Staking::set_payee(Origin::signed(30), RewardDestination::Controller));
		assert_ok!(Staking::set_payee(Origin::signed(40), RewardDestination::Controller));

		// no one is a nominator
		assert_eq!(<Nominators<Test>>::enumerate().count(), 0 as usize);

		// bond [2,1] / [4,3] a nominator
		let _ = Balances::deposit_creating(&1, 1000);
		let _ = Balances::deposit_creating(&3, 1000);

		assert_ok!(Staking::bond(Origin::signed(1), 2, 500, RewardDestination::default()));
		assert_ok!(Staking::nominate(Origin::signed(2), vec![11, 21, 31]));

		assert_ok!(Staking::bond(Origin::signed(3), 4, 500, RewardDestination::default()));
		assert_ok!(Staking::nominate(Origin::signed(4), vec![11, 21, 41]));

		// New era => election algorithm will trigger
		start_era(1);

		assert_eq_uvec!(Session::validators(), vec![20, 10]);

		assert_eq!(Staking::stakers(11).own, 1000);
		assert_eq!(Staking::stakers(21).own, 1000);

		if cfg!(feature = "equalize") {
			assert_eq!(Staking::stakers(11).total, 1000 + 499);
			assert_eq!(Staking::stakers(21).total, 1000 + 499);
		} else {
			assert_eq!(Staking::stakers(11).total, 1000 + 332);
			assert_eq!(Staking::stakers(21).total, 1000 + 666);
		}

		// Nominator's stake distribution.
		assert_eq!(Staking::stakers(11).others.iter().map(|e| e.who).collect::<Vec<BalanceOf<Test>>>(), vec![3, 1]);
		assert_eq!(Staking::stakers(21).others.iter().map(|e| e.who).collect::<Vec<BalanceOf<Test>>>(), vec![3, 1]);

		if cfg!(feature = "equalize") {
			assert_eq_uvec!(
				Staking::stakers(11).others.iter().map(|e| e.value).collect::<Vec<BalanceOf<Test>>>(),
				vec![333, 166]
			);
			assert_eq!(
				Staking::stakers(11).others.iter().map(|e| e.value).sum::<BalanceOf<Test>>(),
				499
			);
			assert_eq_uvec!(
				Staking::stakers(21).others.iter().map(|e| e.value).collect::<Vec<BalanceOf<Test>>>(),
				vec![333, 166]
			);
			assert_eq!(
				Staking::stakers(21).others.iter().map(|e| e.value).sum::<BalanceOf<Test>>(),
				499
			);
		} else {
			assert_eq_uvec!(
				Staking::stakers(11).others.iter().map(|e| e.value).collect::<Vec<BalanceOf<Test>>>(),
				vec![166, 166]
			);
			assert_eq!(
				Staking::stakers(11).others.iter().map(|e| e.value).sum::<BalanceOf<Test>>(),
				332
			);
			assert_eq_uvec!(
				Staking::stakers(21).others.iter().map(|e| e.value).collect::<Vec<BalanceOf<Test>>>(),
				vec![333, 333]
			);
			assert_eq!(
				Staking::stakers(21).others.iter().map(|e| e.value).sum::<BalanceOf<Test>>(),
				666
			);
		}
		check_exposure_all();
		check_nominator_all();
	});
}

#[test]
fn phragmen_poc_2_works() {
	// tests the encapsulated phragmen::elect function.
	// Votes  [
	// 	('10', 1000, ['10']),
	// 	('20', 1000, ['20']),
	// 	('30', 1000, ['30']),
	// 	('2', 50, ['10', '20']),
	// 	('4', 1000, ['10', '30'])
	// ]
	// Sequential Phragmén gives
	// 10  is elected with stake  1705.7377049180327 and score  0.0004878048780487805
	// 30  is elected with stake  1344.2622950819673 and score  0.0007439024390243903
	with_externalities(&mut ExtBuilder::default().nominate(false).build(), || {
		// initial setup of 10 and 20, both validators
		assert_eq_uvec!(Session::validators(), vec![20, 10]);

		// Bond [30, 31] as the third validator
		assert_ok!(Staking::bond_extra(Origin::signed(31), 999));
		assert_ok!(Staking::validate(Origin::signed(30), ValidatorPrefs::default()));

		// bond [2,1](A), [4,3](B), as 2 nominators
		for i in &[1, 3] { let _ = Balances::deposit_creating(i, 2000); }

		assert_ok!(Staking::bond(Origin::signed(1), 2, 50, RewardDestination::default()));
		assert_ok!(Staking::nominate(Origin::signed(2), vec![11, 21]));

		assert_ok!(Staking::bond(Origin::signed(3), 4, 1000, RewardDestination::default()));
		assert_ok!(Staking::nominate(Origin::signed(4), vec![11, 31]));

		let winners = phragmen::elect::<Test, _, _, _>(
			2,
			Staking::minimum_validator_count() as usize,
			<Validators<Test>>::enumerate(),
			<Nominators<Test>>::enumerate(),
			Staking::slashable_balance_of,
		);

		let (winners, assignment) = winners.unwrap();

		// 10 and 30 must be the winners
		assert_eq!(winners, vec![11, 31]);
		assert_eq!(assignment, vec![
			(3, vec![(11, 2816371998), (31, 1478595298)]),
			(1, vec![(11, 4294967296)]),
		]);
		check_exposure_all();
		check_nominator_all();
	})
}

#[test]
fn switching_roles() {
	// Test that it should be possible to switch between roles (nominator, validator, idle) with minimal overhead.
	with_externalities(&mut ExtBuilder::default()
		.nominate(false)
		.build(),
	|| {
		// Reset reward destination
		for i in &[10, 20] { assert_ok!(Staking::set_payee(Origin::signed(*i), RewardDestination::Controller)); }

		assert_eq_uvec!(Session::validators(), vec![20, 10]);

		// put some money in account that we'll use.
		for i in 1..7 { let _ = Balances::deposit_creating(&i, 5000); }

		// add 2 nominators
		assert_ok!(Staking::bond(Origin::signed(1), 2, 2000, RewardDestination::Controller));
		assert_ok!(Staking::nominate(Origin::signed(2), vec![11, 5]));

		assert_ok!(Staking::bond(Origin::signed(3), 4, 500, RewardDestination::Controller));
		assert_ok!(Staking::nominate(Origin::signed(4), vec![21, 1]));

		// add a new validator candidate
		assert_ok!(Staking::bond(Origin::signed(5), 6, 1000, RewardDestination::Controller));
		assert_ok!(Staking::validate(Origin::signed(6), ValidatorPrefs::default()));

		// new block
		System::set_block_number(1);
		Session::on_initialize(System::block_number());

		// no change
		assert_eq_uvec!(Session::validators(), vec![20, 10]);

		// new block
		System::set_block_number(2);
		Session::on_initialize(System::block_number());

		// no change
		assert_eq_uvec!(Session::validators(), vec![20, 10]);

		// new block --> ne era --> new validators
		System::set_block_number(3);
		Session::on_initialize(System::block_number());

		// with current nominators 10 and 5 have the most stake
		assert_eq_uvec!(Session::validators(), vec![6, 10]);

		// 2 decides to be a validator. Consequences:
		assert_ok!(Staking::validate(Origin::signed(2), ValidatorPrefs::default()));
		// new stakes:
		// 10: 1000 self vote
		// 20: 1000 self vote + 250 vote
		// 6 : 1000 self vote
		// 2 : 2000 self vote + 250 vote.
		// Winners: 20 and 2

		System::set_block_number(4);
		Session::on_initialize(System::block_number());
		assert_eq_uvec!(Session::validators(), vec![6, 10]);

		System::set_block_number(5);
		Session::on_initialize(System::block_number());
		assert_eq_uvec!(Session::validators(), vec![6, 10]);

		// ne era
		System::set_block_number(6);
		Session::on_initialize(System::block_number());
		assert_eq_uvec!(Session::validators(), vec![2, 20]);

		check_exposure_all();
		check_nominator_all();
	});
}

#[test]
fn wrong_vote_is_null() {
	with_externalities(&mut ExtBuilder::default()
		.nominate(false)
		.validator_pool(true)
	.build(),
	|| {
		assert_eq_uvec!(Session::validators(), vec![40, 30]);

		// put some money in account that we'll use.
		for i in 1..3 { let _ = Balances::deposit_creating(&i, 5000); }

		// add 1 nominators
		assert_ok!(Staking::bond(Origin::signed(1), 2, 2000, RewardDestination::default()));
		assert_ok!(Staking::nominate(Origin::signed(2), vec![
			11, 21, 			// good votes
			1, 2, 15, 1000, 25  // crap votes. No effect.
		]));

		// new block
		start_era(1);

		assert_eq_uvec!(Session::validators(), vec![20, 10]);
	});
}

#[test]
fn bond_with_no_staked_value() {
	// Behavior when someone bonds with no staked value.
	// Particularly when she votes and the candidate is elected.
	with_externalities(&mut ExtBuilder::default()
	.validator_count(3)
	.nominate(false)
	.minimum_validator_count(1)
	.build(), || {
		// setup
		assert_ok!(Staking::set_payee(Origin::signed(10), RewardDestination::Controller));
		let _ = Balances::deposit_creating(&3, 1000);
		let init_balance_2 = Balances::free_balance(&2);
		let init_balance_4 = Balances::free_balance(&4);

		// Stingy validator.
		assert_ok!(Staking::bond(Origin::signed(1), 2, 1, RewardDestination::Controller));
		assert_ok!(Staking::validate(Origin::signed(2), ValidatorPrefs::default()));

		let total_payout_0 = current_total_payout_for_duration(3);
		assert!(total_payout_0 > 100); // Test is meaningfull if reward something
		<Module<Test>>::add_reward_points_to_validator(11, 20).unwrap();
		<Module<Test>>::add_reward_points_to_validator(21, 20).unwrap();
		// We don't reward 30 that much so it gets replaced by 1
		<Module<Test>>::add_reward_points_to_validator(31, 1).unwrap();
		start_era(1);

		assert_eq_uvec!(Session::validators(), vec![30, 20, 10]);

		// make the stingy one elected.
		assert_ok!(Staking::bond(Origin::signed(3), 4, 500, RewardDestination::Controller));
		assert_ok!(Staking::nominate(Origin::signed(4), vec![1]));

		// no rewards paid to 2 and 4 yet
		assert_eq!(Balances::free_balance(&2), init_balance_2);
		assert_eq!(Balances::free_balance(&4), init_balance_4);

		let total_payout_1 = current_total_payout_for_duration(3);
		assert!(total_payout_1 > 100); // Test is meaningfull if reward something
		<Module<Test>>::add_reward_points_to_validator(11, 20).unwrap();
		<Module<Test>>::add_reward_points_to_validator(21, 20).unwrap();
		// We don't reward 30 that much so it gets replaced by 1
		<Module<Test>>::add_reward_points_to_validator(31, 1).unwrap();
		start_era(2);

		// Stingy one is selected
		assert_eq_uvec!(Session::validators(), vec![20, 10, 2]);
		assert_eq!(Staking::stakers(1), Exposure {
			own: 1,
			total: 501,
			others: vec![IndividualExposure { who: 3, value: 500}],
		});
		// New slot stake.
		assert_eq!(Staking::slot_stake(), 501);

		// no rewards paid to 2 and 4 yet
		assert_eq!(Balances::free_balance(&2), init_balance_2);
		assert_eq!(Balances::free_balance(&4), init_balance_4);

		// Compute total payout now for whole duration as other parameter won't change
		let total_payout_2 = current_total_payout_for_duration(3);
		assert!(total_payout_2 > 100); // Test is meaningfull if reward something
		add_reward_points_to_all_elected();
		start_era(3);

<<<<<<< HEAD
		// 2 will not get a reward of only 1
		// 4 will get the rest
		assert_eq!(Balances::free_balance(&2), init_balance_2 + total_payout_2/3/501);
		assert_eq!(Balances::free_balance(&4), init_balance_4 + 500*total_payout_2/3/501);
=======
		// Approximation resulting from Perbill conversion
		let approximation = 1;
		let reward = Staking::current_session_reward() * 3;
		// 2 will not get a reward of only 1
		// 4 will get the rest
		assert_eq!(Balances::free_balance(&2), initial_balance_2 + 3 - approximation);
		assert_eq!(Balances::free_balance(&4), initial_balance_4 + reward - 3 - approximation);
>>>>>>> c3be75da
	});
}

#[test]
<<<<<<< HEAD
#[ignore] // Enable this once post-processing is on.
=======
fn bond_with_little_staked_value_bounded_by_slot_stake() {
	// Behavior when someone bonds with little staked value.
	// Particularly when she votes and the candidate is elected.
	with_externalities(&mut ExtBuilder::default()
		.validator_count(3)
		.nominate(false)
		.minimum_validator_count(1)
		.build(),
	|| {

		// setup
		assert_ok!(Staking::chill(Origin::signed(30)));
		assert_ok!(Staking::set_payee(Origin::signed(10), RewardDestination::Controller));
		let initial_balance_2 = Balances::free_balance(&2);
		let initial_balance_10 = Balances::free_balance(&10);

		// Stingy validator.
		assert_ok!(Staking::bond(Origin::signed(1), 2, 1, RewardDestination::Controller));
		assert_ok!(Staking::validate(Origin::signed(2), ValidatorPrefs::default()));

		start_era(1);

		// 2 is elected.
		// and fucks up the slot stake.
		assert_eq_uvec!(Session::validators(), vec![20, 10, 2]);
		assert_eq!(Staking::slot_stake(), 1);

		// Old ones are rewarded.
		assert_eq!(Balances::free_balance(&10), initial_balance_10 + 30);
		// no rewards paid to 2. This was initial election.
		assert_eq!(Balances::free_balance(&2), initial_balance_2);

		start_era(2);

		assert_eq_uvec!(Session::validators(), vec![20, 10, 2]);
		assert_eq!(Staking::slot_stake(), 1);

		let reward = Staking::current_session_reward();
		// 2 will not get the full reward, practically 1
		assert_eq!(Balances::free_balance(&2), initial_balance_2 + reward.max(3));
		// same for 10
		assert_eq!(Balances::free_balance(&10), initial_balance_10 + 30 + reward.max(3));
		check_exposure_all();
		check_nominator_all();
	});
}


#[cfg(feature = "equalize")]
#[test]
>>>>>>> c3be75da
fn phragmen_linear_worse_case_equalize() {
	with_externalities(&mut ExtBuilder::default()
		.nominate(false)
		.validator_pool(true)
		.fair(true)
		.build(),
	|| {

		bond_validator(50, 1000);
		bond_validator(60, 1000);
		bond_validator(70, 1000);

		bond_nominator(2, 2000, vec![11]);
		bond_nominator(4, 1000, vec![11, 21]);
		bond_nominator(6, 1000, vec![21, 31]);
		bond_nominator(8, 1000, vec![31, 41]);
		bond_nominator(110, 1000, vec![41, 51]);
		bond_nominator(120, 1000, vec![51, 61]);
		bond_nominator(130, 1000, vec![61, 71]);

		for i in &[10, 20, 30, 40, 50, 60, 70] {
			assert_ok!(Staking::set_payee(Origin::signed(*i), RewardDestination::Controller));
		}

		assert_eq_uvec!(Session::validators(), vec![40, 30]);
		assert_ok!(Staking::set_validator_count(7));

		start_era(1);

		assert_eq_uvec!(Session::validators(), vec![10, 60, 40, 20, 50, 30, 70]);

		assert_eq!(Staking::stakers(11).total, 3000);
		assert_eq!(Staking::stakers(21).total, 2254);
		assert_eq!(Staking::stakers(31).total, 2254);
		assert_eq!(Staking::stakers(41).total, 1926);
		assert_eq!(Staking::stakers(51).total, 1871);
		assert_eq!(Staking::stakers(61).total, 1892);
		assert_eq!(Staking::stakers(71).total, 1799);

		check_exposure_all();
		check_nominator_all();
	})
}

#[test]
fn phragmen_chooses_correct_number_of_validators() {
	with_externalities(&mut ExtBuilder::default()
		.nominate(true)
		.validator_pool(true)
		.fair(true)
		.validator_count(1)
		.build(),
	|| {
		assert_eq!(Staking::validator_count(), 1);
		assert_eq!(Session::validators().len(), 1);

		System::set_block_number(1);
		Session::on_initialize(System::block_number());

		assert_eq!(Session::validators().len(), 1);
		check_exposure_all();
		check_nominator_all();
	})
}


#[test]
fn phragmen_score_should_be_accurate_on_large_stakes() {
	with_externalities(&mut ExtBuilder::default()
		.nominate(false)
		.build(),
	|| {
		bond_validator(2, u64::max_value());
		bond_validator(4, u64::max_value());
		bond_validator(6, u64::max_value()-1);
		bond_validator(8, u64::max_value()-2);

		start_era(1);

		assert_eq!(Session::validators(), vec![4, 2]);
		check_exposure_all();
		check_nominator_all();
	})
}

#[test]
fn phragmen_should_not_overflow_validators() {
	with_externalities(&mut ExtBuilder::default()
		.nominate(false)
		.build(),
	|| {
		let _ = Staking::chill(Origin::signed(10));
		let _ = Staking::chill(Origin::signed(20));

		bond_validator(2, u64::max_value());
		bond_validator(4, u64::max_value());

		bond_nominator(6, u64::max_value()/2, vec![3, 5]);
		bond_nominator(8, u64::max_value()/2, vec![3, 5]);

		start_era(1);

		assert_eq_uvec!(Session::validators(), vec![4, 2]);

		// This test will fail this. Will saturate.
		// check_exposure_all();
		assert_eq!(Staking::stakers(3).total, u64::max_value());
		assert_eq!(Staking::stakers(5).total, u64::max_value());
	})
}

#[test]
fn phragmen_should_not_overflow_nominators() {
	with_externalities(&mut ExtBuilder::default()
		.nominate(false)
		.build(),
	|| {
		let _ = Staking::chill(Origin::signed(10));
		let _ = Staking::chill(Origin::signed(20));

		bond_validator(2, u64::max_value()/2);
		bond_validator(4, u64::max_value()/2);

		bond_nominator(6, u64::max_value(), vec![3, 5]);
		bond_nominator(8, u64::max_value(), vec![3, 5]);

		start_era(1);

		assert_eq_uvec!(Session::validators(), vec![4, 2]);

		// Saturate.
		assert_eq!(Staking::stakers(3).total, u64::max_value());
		assert_eq!(Staking::stakers(5).total, u64::max_value());
	})
}

#[test]
fn phragmen_should_not_overflow_ultimate() {
	with_externalities(&mut ExtBuilder::default()
		.nominate(false)
		.build(),
	|| {
		bond_validator(2, u64::max_value());
		bond_validator(4, u64::max_value());

		bond_nominator(6, u64::max_value(), vec![3, 5]);
		bond_nominator(8, u64::max_value(), vec![3, 5]);

		start_era(1);

		assert_eq_uvec!(Session::validators(), vec![4, 2]);

		// Saturate.
		assert_eq!(Staking::stakers(3).total, u64::max_value());
		assert_eq!(Staking::stakers(5).total, u64::max_value());
	})
}


#[test]
fn phragmen_large_scale_test() {
	with_externalities(&mut ExtBuilder::default()
		.nominate(false)
		.minimum_validator_count(1)
		.validator_count(20)
		.build(),
	|| {
		let _ = Staking::chill(Origin::signed(10));
		let _ = Staking::chill(Origin::signed(20));
		let _ = Staking::chill(Origin::signed(30));
		let prefix = 200;

		bond_validator(prefix + 2,  1);
		bond_validator(prefix + 4,  100);
		bond_validator(prefix + 6,  1000000);
		bond_validator(prefix + 8,  100000000001000);
		bond_validator(prefix + 10, 100000000002000);
		bond_validator(prefix + 12, 100000000003000);
		bond_validator(prefix + 14, 400000000000000);
		bond_validator(prefix + 16, 400000000001000);
		bond_validator(prefix + 18, 18000000000000000);
		bond_validator(prefix + 20, 20000000000000000);
		bond_validator(prefix + 22, 500000000000100000);
		bond_validator(prefix + 24, 500000000000200000);

		bond_nominator(50, 990000000000000000, vec![
			prefix + 3,
			prefix + 5,
			prefix + 7,
			prefix + 9,
			prefix + 11,
			prefix + 13,
			prefix + 15,
			prefix + 17,
			prefix + 19,
			prefix + 21,
			prefix + 23,
			prefix + 25]
		);

		start_era(1);

		check_exposure_all();
		check_nominator_all();
	})
}

#[test]
fn phragmen_large_scale_test_2() {
	with_externalities(&mut ExtBuilder::default()
		.nominate(false)
		.minimum_validator_count(1)
		.validator_count(2)
		.build(),
	|| {
		let _ = Staking::chill(Origin::signed(10));
		let _ = Staking::chill(Origin::signed(20));
		let nom_budget: u64 = 1_000_000_000_000_000_000;
		let c_budget: u64 = 4_000_000;

		bond_validator(2, c_budget as u64);
		bond_validator(4, c_budget as u64);

		bond_nominator(50, nom_budget, vec![3, 5]);

		start_era(1);

		// Each exposure => total == own + sum(others)
		check_exposure_all();
		check_nominator_all();

		assert_total_expo(3, nom_budget / 2 + c_budget);
		assert_total_expo(5, nom_budget / 2 + c_budget);
	})
}

#[test]
fn reward_validator_slashing_validator_doesnt_overflow() {
	with_externalities(&mut ExtBuilder::default()
		.build(),
	|| {
		let stake = u32::max_value() as u64 * 2;
		let reward_slash = u32::max_value() as u64 * 2;

		// Assert multiplication overflows in balance arithmetic.
		assert!(stake.checked_mul(reward_slash).is_none());

		// Set staker
		let _ = Balances::make_free_balance_be(&11, stake);
		<Stakers<Test>>::insert(&11, Exposure { total: stake, own: stake, others: vec![] });

		// Check reward
		Staking::reward_validator(&11, reward_slash);
		assert_eq!(Balances::total_balance(&11), stake * 2);

		// Set staker
		let _ = Balances::make_free_balance_be(&11, stake);
		let _ = Balances::make_free_balance_be(&2, stake);
		<Stakers<Test>>::insert(&11, Exposure { total: stake, own: 1, others: vec![
			IndividualExposure { who: 2, value: stake - 1 }
		]});

		// Check slashing
		Staking::slash_validator(&11, reward_slash);
		assert_eq!(Balances::total_balance(&11), stake - 1);
		assert_eq!(Balances::total_balance(&2), 1);
	})
}<|MERGE_RESOLUTION|>--- conflicted
+++ resolved
@@ -85,15 +85,6 @@
 		// Initial Era and session
 		assert_eq!(Staking::current_era(), 0);
 		assert_eq!(Session::current_index(), 0);
-
-<<<<<<< HEAD
-		// initial slot_stake
-		assert_eq!(Staking::slot_stake(),  1125); // Naive
-=======
-		// initial rewards
-		assert_eq!(Staking::current_session_reward(), 10);
-
->>>>>>> c3be75da
 
 		// initial slash_count of validators
 		assert_eq!(Staking::slash_count(&11), 0);
@@ -734,52 +725,33 @@
 		<Module<Test>>::add_reward_points_to_validator(11, 1).unwrap();
 
 		start_era(2);
-<<<<<<< HEAD
 
 		// nothing else will happen, era ends and rewards are paid again,
 		// it is expected that nominators will also be paid. See below
 
 		let payout_for_10 = total_payout_1/3;
 		let payout_for_20 = 2*total_payout_1/3;
-		// Nominator 2: has [400/1800 ~ 2/9 from 10] + [600/2200 ~ 3/11 from 20]'s reward. ==> 2/9 + 3/11
-		assert_eq!(Balances::total_balance(&2), initial_balance + (2*payout_for_10/9 + 3*payout_for_20/11) - 1); // TODO TODO: there was a -1 before ?!? and there is again :-|
-		// Nominator 4: has [400/1800 ~ 2/9 from 10] + [600/2200 ~ 3/11 from 20]'s reward. ==> 2/9 + 3/11
-		assert_eq!(Balances::total_balance(&4), initial_balance + (2*payout_for_10/9 + 3*payout_for_20/11) - 1); // TODO TODO: there was a -1 before ?!? and there is again :-|
-
-		// 10 got 800 / 1800 external stake => 8/18 =? 4/9 => Validator's share = 5/9
-		assert_eq!(Balances::total_balance(&10), initial_balance + 5*payout_for_10/9);
-		// 10 got 1200 / 2200 external stake => 12/22 =? 6/11 => Validator's share = 5/11
-		assert_eq!(Balances::total_balance(&20), initial_balance + 5*payout_for_20/11); // TODO TODO: there was a +2 before ?!?
-=======
-		// next session reward.
-		let new_session_reward = Staking::session_reward() * 3 * Staking::slot_stake();
-
-		let approximation = 3;
 		if cfg!(feature = "equalize") {
-			// Both have: has [400/2000 ~ 1/5 from 10] + [600/2000 ~ 3/10 from 20]'s reward. ==> 1/5 + 3/10 = 1/2
-			assert_eq!(Balances::total_balance(&2), initial_balance + new_session_reward/2 - approximation);
-			assert_eq!(Balances::total_balance(&4), initial_balance + new_session_reward/2 - approximation);
-			// Rest for validators.
-			assert_eq!(Balances::total_balance(&10), initial_balance + new_session_reward/2 + 1);
-			assert_eq!(Balances::total_balance(&20), initial_balance + new_session_reward/2 + 1);
+			// Nominator 2: has [400/2000 ~ 1/5 from 10] + [600/2000 ~ 3/10 from 20]'s reward.
+			assert_eq!(Balances::total_balance(&2), initial_balance + payout_for_10/5 + payout_for_20*3/10 - 1);
+			// Nominator 4: has [400/2000 ~ 1/5 from 20] + [600/2000 ~ 3/10 from 10]'s reward.
+			assert_eq!(Balances::total_balance(&4), initial_balance + payout_for_20/5 + payout_for_10*3/10);
+
+			// Validator 10: got 1000 / 2000 external stake.
+			assert_eq!(Balances::total_balance(&10), initial_balance + payout_for_10/2);
+			// Validator 20: got 1000 / 2000 external stake.
+			assert_eq!(Balances::total_balance(&20), initial_balance + payout_for_20/2);
 		} else {
 			// Nominator 2: has [400/1800 ~ 2/9 from 10] + [600/2200 ~ 3/11 from 20]'s reward. ==> 2/9 + 3/11
-			assert_eq!(
-				Balances::total_balance(&2),
-				initial_balance + (2*new_session_reward/9 + 3*new_session_reward/11) - approximation
-			);
+			assert_eq!(Balances::total_balance(&2), initial_balance + (2*payout_for_10/9 + 3*payout_for_20/11) - 2);
 			// Nominator 4: has [400/1800 ~ 2/9 from 10] + [600/2200 ~ 3/11 from 20]'s reward. ==> 2/9 + 3/11
-			assert_eq!(
-				Balances::total_balance(&4),
-				initial_balance + (2*new_session_reward/9 + 3*new_session_reward/11) - approximation
-			);
-
-			// 10 got 800 / 1800 external stake => 8/18 =? 4/9 => Validator's share = 5/9
-			assert_eq!(Balances::total_balance(&10), initial_balance + 5*new_session_reward/9);
-			// 10 got 1200 / 2200 external stake => 12/22 =? 6/11 => Validator's share = 5/11
-			assert_eq!(Balances::total_balance(&20), initial_balance + 5*new_session_reward/11 + 2);
+			assert_eq!(Balances::total_balance(&4), initial_balance + (2*payout_for_10/9 + 3*payout_for_20/11) - 2);
+
+			// Validator 10: got 800 / 1800 external stake => 8/18 =? 4/9 => Validator's share = 5/9
+			assert_eq!(Balances::total_balance(&10), initial_balance + 5*payout_for_10/9 - 1);
+			// Validator 20: got 1200 / 2200 external stake => 12/22 =? 6/11 => Validator's share = 5/11
+			assert_eq!(Balances::total_balance(&20), initial_balance + 5*payout_for_20/11);
 		}
->>>>>>> c3be75da
 
 		check_exposure_all();
 		check_nominator_all();
@@ -1816,78 +1788,15 @@
 		add_reward_points_to_all_elected();
 		start_era(3);
 
-<<<<<<< HEAD
 		// 2 will not get a reward of only 1
 		// 4 will get the rest
 		assert_eq!(Balances::free_balance(&2), init_balance_2 + total_payout_2/3/501);
 		assert_eq!(Balances::free_balance(&4), init_balance_4 + 500*total_payout_2/3/501);
-=======
-		// Approximation resulting from Perbill conversion
-		let approximation = 1;
-		let reward = Staking::current_session_reward() * 3;
-		// 2 will not get a reward of only 1
-		// 4 will get the rest
-		assert_eq!(Balances::free_balance(&2), initial_balance_2 + 3 - approximation);
-		assert_eq!(Balances::free_balance(&4), initial_balance_4 + reward - 3 - approximation);
->>>>>>> c3be75da
-	});
-}
-
-#[test]
-<<<<<<< HEAD
-#[ignore] // Enable this once post-processing is on.
-=======
-fn bond_with_little_staked_value_bounded_by_slot_stake() {
-	// Behavior when someone bonds with little staked value.
-	// Particularly when she votes and the candidate is elected.
-	with_externalities(&mut ExtBuilder::default()
-		.validator_count(3)
-		.nominate(false)
-		.minimum_validator_count(1)
-		.build(),
-	|| {
-
-		// setup
-		assert_ok!(Staking::chill(Origin::signed(30)));
-		assert_ok!(Staking::set_payee(Origin::signed(10), RewardDestination::Controller));
-		let initial_balance_2 = Balances::free_balance(&2);
-		let initial_balance_10 = Balances::free_balance(&10);
-
-		// Stingy validator.
-		assert_ok!(Staking::bond(Origin::signed(1), 2, 1, RewardDestination::Controller));
-		assert_ok!(Staking::validate(Origin::signed(2), ValidatorPrefs::default()));
-
-		start_era(1);
-
-		// 2 is elected.
-		// and fucks up the slot stake.
-		assert_eq_uvec!(Session::validators(), vec![20, 10, 2]);
-		assert_eq!(Staking::slot_stake(), 1);
-
-		// Old ones are rewarded.
-		assert_eq!(Balances::free_balance(&10), initial_balance_10 + 30);
-		// no rewards paid to 2. This was initial election.
-		assert_eq!(Balances::free_balance(&2), initial_balance_2);
-
-		start_era(2);
-
-		assert_eq_uvec!(Session::validators(), vec![20, 10, 2]);
-		assert_eq!(Staking::slot_stake(), 1);
-
-		let reward = Staking::current_session_reward();
-		// 2 will not get the full reward, practically 1
-		assert_eq!(Balances::free_balance(&2), initial_balance_2 + reward.max(3));
-		// same for 10
-		assert_eq!(Balances::free_balance(&10), initial_balance_10 + 30 + reward.max(3));
-		check_exposure_all();
-		check_nominator_all();
-	});
-}
-
+	});
+}
 
 #[cfg(feature = "equalize")]
 #[test]
->>>>>>> c3be75da
 fn phragmen_linear_worse_case_equalize() {
 	with_externalities(&mut ExtBuilder::default()
 		.nominate(false)
@@ -2140,7 +2049,7 @@
 		<Stakers<Test>>::insert(&11, Exposure { total: stake, own: stake, others: vec![] });
 
 		// Check reward
-		Staking::reward_validator(&11, reward_slash);
+		let _ = Staking::reward_validator(&11, reward_slash);
 		assert_eq!(Balances::total_balance(&11), stake * 2);
 
 		// Set staker
