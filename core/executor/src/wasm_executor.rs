--- conflicted
+++ resolved
@@ -1492,13 +1492,8 @@
 	#[test]
 	fn ed25519_verify_should_work() {
 		let mut ext = TestExternalities::<Blake2Hasher>::default();
-<<<<<<< HEAD
 		let test_code = WASM_BINARY;
-		let key = ed25519::Pair::from_seed(blake2_256(b"test"));
-=======
-		let test_code = include_bytes!("../wasm/target/wasm32-unknown-unknown/release/runtime_test.compact.wasm");
 		let key = ed25519::Pair::from_seed(&blake2_256(b"test"));
->>>>>>> b78dc002
 		let sig = key.sign(b"all ok!");
 		let mut calldata = vec![];
 		calldata.extend_from_slice(key.public().as_ref());
@@ -1523,13 +1518,8 @@
 	#[test]
 	fn sr25519_verify_should_work() {
 		let mut ext = TestExternalities::<Blake2Hasher>::default();
-<<<<<<< HEAD
 		let test_code = WASM_BINARY;
-		let key = sr25519::Pair::from_seed(blake2_256(b"test"));
-=======
-		let test_code = include_bytes!("../wasm/target/wasm32-unknown-unknown/release/runtime_test.compact.wasm");
 		let key = sr25519::Pair::from_seed(&blake2_256(b"test"));
->>>>>>> b78dc002
 		let sig = key.sign(b"all ok!");
 		let mut calldata = vec![];
 		calldata.extend_from_slice(key.public().as_ref());
