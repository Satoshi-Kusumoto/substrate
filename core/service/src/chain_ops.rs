--- conflicted
+++ resolved
@@ -127,20 +127,12 @@
 	let client = new_client::<F>(&config)?;
 	// FIXME #1134 this shouldn't need a mutable config.
 	let select_chain = components::FullComponents::<F>::build_select_chain(&mut config, client.clone())?;
-<<<<<<< HEAD
-	let queue = components::FullComponents::<F>::build_import_queue(
+	let mut queue = components::FullComponents::<F>::build_import_queue(
 		&mut config,
 		client.clone(),
 		None,
 		select_chain,
 	)?;
-
-	let (wait_send, wait_recv) = std::sync::mpsc::channel();
-	let wait_link = WaitLink::new(wait_send);
-	queue.start(Box::new(wait_link))?;
-=======
-	let mut queue = components::FullComponents::<F>::build_import_queue(&mut config, client.clone(), select_chain)?;
->>>>>>> 03640967
 
 	let (exit_send, exit_recv) = std::sync::mpsc::channel();
 	::std::thread::spawn(move || {
