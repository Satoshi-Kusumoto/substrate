// Copyright 2017-2018 Parity Technologies (UK) Ltd.
// This file is part of Substrate.

// Substrate is free software: you can redistribute it and/or modify
// it under the terms of the GNU General Public License as published by
// the Free Software Foundation, either version 3 of the License, or
// (at your option) any later version.

// Substrate is distributed in the hope that it will be useful,
// but WITHOUT ANY WARRANTY; without even the implied warranty of
// MERCHANTABILITY or FITNESS FOR A PARTICULAR PURPOSE.  See the
// GNU General Public License for more details.

// You should have received a copy of the GNU General Public License
// along with Substrate.  If not, see <http://www.gnu.org/licenses/>.

//! Substrate Client

use std::{marker::PhantomData, sync::Arc};
use error::Error;
use futures::sync::mpsc;
use parking_lot::{Mutex, RwLock};
use primitives::AuthorityId;
use runtime_primitives::{
	Justification,
	generic::{BlockId, SignedBlock},
	transaction_validity::{TransactionValidity, TransactionTag},
};
use consensus::{ImportBlock, ImportResult, BlockOrigin};
use runtime_primitives::traits::{
	Block as BlockT, Header as HeaderT, Zero, As, NumberFor, CurrentHeight, BlockNumberToHash,
	ApiRef, ProvideRuntimeApi
};
use runtime_primitives::BuildStorage;
use runtime_api::{Core as CoreAPI, CallApiAt, TaggedTransactionQueue, ConstructRuntimeApi};
use primitives::{Blake2Hasher, H256, ChangesTrieConfiguration, convert_hash};
use primitives::storage::{StorageKey, StorageData};
use primitives::storage::well_known_keys;
use codec::Decode;
use state_machine::{
	Backend as StateBackend, CodeExecutor, ChangesTrieAnchorBlockId,
	ExecutionStrategy, ExecutionManager, prove_read,
	key_changes, key_changes_proof, OverlayedChanges
};
use codec::Encode;

use backend::{self, BlockImportOperation};
use blockchain::{self, Info as ChainInfo, Backend as ChainBackend, HeaderBackend as ChainHeaderBackend};
use call_executor::{CallExecutor, LocalCallExecutor};
use executor::{RuntimeVersion, RuntimeInfo};
use notifications::{StorageNotifications, StorageEventStream};
use {cht, error, in_mem, block_builder::{self, api::BlockBuilder as BlockBuilderAPI}, genesis, consensus};

/// Type that implements `futures::Stream` of block import events.
pub type ImportNotifications<Block> = mpsc::UnboundedReceiver<BlockImportNotification<Block>>;

/// A stream of block finality notifications.
pub type FinalityNotifications<Block> = mpsc::UnboundedReceiver<FinalityNotification<Block>>;

/// Substrate Client
pub struct Client<B, E, Block, RA> where Block: BlockT {
	backend: Arc<B>,
	executor: E,
	storage_notifications: Mutex<StorageNotifications<Block>>,
	import_notification_sinks: Mutex<Vec<mpsc::UnboundedSender<BlockImportNotification<Block>>>>,
	finality_notification_sinks: Mutex<Vec<mpsc::UnboundedSender<FinalityNotification<Block>>>>,
	import_lock: Mutex<()>,
	importing_block: RwLock<Option<Block::Hash>>, // holds the block hash currently being imported. TODO: replace this with block queue
	block_execution_strategy: ExecutionStrategy,
	api_execution_strategy: ExecutionStrategy,
	changes_trie_config: Option<ChangesTrieConfiguration>,
	_phantom: PhantomData<RA>,
}

/// A source of blockchain events.
pub trait BlockchainEvents<Block: BlockT> {
	/// Get block import event stream. Not guaranteed to be fired for every
	/// imported block.
	fn import_notification_stream(&self) -> ImportNotifications<Block>;

	/// Get a stream of finality notifications. Not guaranteed to be fired for every
	/// finalized block.
	fn finality_notification_stream(&self) -> FinalityNotifications<Block>;

	/// Get storage changes event stream.
	///
	/// Passing `None` as `filter_keys` subscribes to all storage changes.
	fn storage_changes_notification_stream(&self, filter_keys: Option<&[StorageKey]>) -> error::Result<StorageEventStream<Block::Hash>>;
}

/// Chain head information.
pub trait ChainHead<Block: BlockT> {
	/// Get best block header.
	fn best_block_header(&self) -> Result<<Block as BlockT>::Header, error::Error>;
}

/// Fetch block body by ID.
pub trait BlockBody<Block: BlockT> {
	/// Get block body by ID. Returns `None` if the body is not stored.
	fn block_body(&self, id: &BlockId<Block>) -> error::Result<Option<Vec<<Block as BlockT>::Extrinsic>>>;
}

/// Client info
// TODO: split queue info from chain info and amalgamate into single struct.
#[derive(Debug)]
pub struct ClientInfo<Block: BlockT> {
	/// Best block hash.
	pub chain: ChainInfo<Block>,
	/// Best block number in the queue.
	pub best_queued_number: Option<<<Block as BlockT>::Header as HeaderT>::Number>,
	/// Best queued block hash.
	pub best_queued_hash: Option<Block::Hash>,
}

/// Block status.
#[derive(Debug, PartialEq, Eq)]
pub enum BlockStatus {
	/// Added to the import queue.
	Queued,
	/// Already in the blockchain.
	InChain,
	/// Block or parent is known to be bad.
	KnownBad,
	/// Not in the queue or the blockchain.
	Unknown,
}

/// Summary of an imported block
#[derive(Clone, Debug)]
pub struct BlockImportNotification<Block: BlockT> {
	/// Imported block header hash.
	pub hash: Block::Hash,
	/// Imported block origin.
	pub origin: BlockOrigin,
	/// Imported block header.
	pub header: Block::Header,
	/// Is this the new best block.
	pub is_new_best: bool,
	/// Tags provided by transactions imported in that block.
	pub tags: Vec<TransactionTag>,
}

/// Summary of a finalized block.
#[derive(Clone, Debug)]
pub struct FinalityNotification<Block: BlockT> {
	/// Imported block header hash.
	pub hash: Block::Hash,
	/// Imported block header.
	pub header: Block::Header,
}

// used in importing a block, where additional changes are made after the runtime
// executed.
enum PrePostHeader<H> {
	// they are the same: no post-runtime digest items.
	Same(H),
	// different headers (pre, post).
	Different(H, H),
}

impl<H> PrePostHeader<H> {
	// get a reference to the "pre-header" -- the header as it should be just after the runtime.
	fn pre(&self) -> &H {
		match *self {
			PrePostHeader::Same(ref h) => h,
			PrePostHeader::Different(ref h, _) => h,
		}
	}

	// get a reference to the "post-header" -- the header as it should be after all changes are applied.
	fn post(&self) -> &H {
		match *self {
			PrePostHeader::Same(ref h) => h,
			PrePostHeader::Different(_, ref h) => h,
		}
	}

	// convert to the "post-header" -- the header as it should be after all changes are applied.
	fn into_post(self) -> H {
		match self {
			PrePostHeader::Same(h) => h,
			PrePostHeader::Different(_, h) => h,
		}
	}
}

/// Create an instance of in-memory client.
pub fn new_in_mem<E, Block, S, RA>(
	executor: E,
	genesis_storage: S,
) -> error::Result<Client<in_mem::Backend<Block, Blake2Hasher>, LocalCallExecutor<in_mem::Backend<Block, Blake2Hasher>, E>, Block, RA>>
	where
		E: CodeExecutor<Blake2Hasher> + RuntimeInfo,
		S: BuildStorage,
		Block: BlockT<Hash=H256>,
{
	new_with_backend(Arc::new(in_mem::Backend::new()), executor, genesis_storage)
}

/// Create a client with the explicitely provided backend.
/// This is useful for testing backend implementations.
pub fn new_with_backend<B, E, Block, S, RA>(
	backend: Arc<B>,
	executor: E,
	build_genesis_storage: S,
) -> error::Result<Client<B, LocalCallExecutor<B, E>, Block, RA>>
	where
		E: CodeExecutor<Blake2Hasher> + RuntimeInfo,
		S: BuildStorage,
		Block: BlockT<Hash=H256>,
		B: backend::LocalBackend<Block, Blake2Hasher>
{
	let call_executor = LocalCallExecutor::new(backend.clone(), executor);
	Client::new(backend, call_executor, build_genesis_storage, ExecutionStrategy::NativeWhenPossible, ExecutionStrategy::NativeWhenPossible)
}

impl<B, E, Block, RA> Client<B, E, Block, RA> where
	B: backend::Backend<Block, Blake2Hasher>,
	E: CallExecutor<Block, Blake2Hasher>,
	Block: BlockT<Hash=H256>,
{
	/// Creates new Substrate Client with given blockchain and code executor.
	pub fn new<S: BuildStorage>(
		backend: Arc<B>,
		executor: E,
		build_genesis_storage: S,
		block_execution_strategy: ExecutionStrategy,
		api_execution_strategy: ExecutionStrategy,
	) -> error::Result<Self> {
		if backend.blockchain().header(BlockId::Number(Zero::zero()))?.is_none() {
			let (genesis_storage, children_genesis_storage) = build_genesis_storage.build_storage()?;
			let mut op = backend.begin_operation(BlockId::Hash(Default::default()))?;
			let state_root = op.reset_storage(genesis_storage, children_genesis_storage)?;

			let genesis_block = genesis::construct_genesis_block::<Block>(state_root.into());
			info!("Initialising Genesis block/state (state: {}, header-hash: {})", genesis_block.header().state_root(), genesis_block.header().hash());
			op.set_block_data(
				genesis_block.deconstruct().0,
				Some(vec![]),
				None,
				::backend::NewBlockState::Final
			)?;
			backend.commit_operation(op)?;
		}

		// changes trie configuration should never change => we can read it in advance
		let changes_trie_config = backend.state_at(BlockId::Number(backend.blockchain().info()?.best_number))?
			.storage(well_known_keys::CHANGES_TRIE_CONFIG)
			.map_err(|e| error::Error::from_state(Box::new(e)))?
			.and_then(|c| Decode::decode(&mut &*c));

		Ok(Client {
			backend,
			executor,
			storage_notifications: Default::default(),
			import_notification_sinks: Default::default(),
			finality_notification_sinks: Default::default(),
			import_lock: Default::default(),
			importing_block: Default::default(),
			block_execution_strategy,
			api_execution_strategy,
			changes_trie_config,
			_phantom: Default::default(),
		})
	}

	/// Get a reference to the state at a given block.
	pub fn state_at(&self, block: &BlockId<Block>) -> error::Result<B::State> {
		self.backend.state_at(*block)
	}

	/// Expose backend reference. To be used in tests only
	pub fn backend(&self) -> &Arc<B> {
		&self.backend
	}

	/// Return single storage entry of contract under given address in state in a block of given hash.
	pub fn storage(&self, id: &BlockId<Block>, key: &StorageKey) -> error::Result<Option<StorageData>> {
		Ok(self.state_at(id)?
			.storage(&key.0).map_err(|e| error::Error::from_state(Box::new(e)))?
			.map(StorageData))
	}

	/// Get the code at a given block.
	pub fn code_at(&self, id: &BlockId<Block>) -> error::Result<Vec<u8>> {
		Ok(self.storage(id, &StorageKey(well_known_keys::CODE.to_vec()))?
			.expect("None is returned if there's no value stored for the given key; ':code' key is always defined; qed").0)
	}

	/// Get the set of authorities at a given block.
	pub fn authorities_at(&self, id: &BlockId<Block>) -> error::Result<Vec<AuthorityId>> {
		match self.backend.blockchain().cache().and_then(|cache| cache.authorities_at(*id)) {
			Some(cached_value) => Ok(cached_value),
			None => self.executor.call(id, "authorities",&[])
				.and_then(|r| Vec::<AuthorityId>::decode(&mut &r.return_data[..])
					.ok_or(error::ErrorKind::InvalidAuthoritiesSet.into()))
		}
	}

	/// Get the RuntimeVersion at a given block.
	pub fn runtime_version_at(&self, id: &BlockId<Block>) -> error::Result<RuntimeVersion> {
		// TODO: Post Poc-2 return an error if version is missing
		self.executor.runtime_version(id)
	}

	/// Get call executor reference.
	pub fn executor(&self) -> &E {
		&self.executor
	}

	/// Reads storage value at a given block + key, returning read proof.
	pub fn read_proof(&self, id: &BlockId<Block>, key: &[u8]) -> error::Result<Vec<Vec<u8>>> {
		self.state_at(id)
			.and_then(|state| prove_read(state, key)
				.map(|(_, proof)| proof)
				.map_err(Into::into))
	}

	/// Execute a call to a contract on top of state in a block of given hash
	/// AND returning execution proof.
	///
	/// No changes are made.
	pub fn execution_proof(&self, id: &BlockId<Block>, method: &str, call_data: &[u8]) -> error::Result<(Vec<u8>, Vec<Vec<u8>>)> {
		self.state_at(id).and_then(|state| self.executor.prove_at_state(state, &mut Default::default(), method, call_data))
	}

	/// Reads given header and generates CHT-based header proof.
	pub fn header_proof(&self, id: &BlockId<Block>) -> error::Result<(Block::Header, Vec<Vec<u8>>)> {
		self.header_proof_with_cht_size(id, cht::SIZE)
	}

	pub(crate) fn call_at_state(
		&self,
		at: &BlockId<Block>,
		function: &'static str,
		args: Vec<u8>,
		changes: &mut OverlayedChanges
	) -> error::Result<Vec<u8>> {
		let state = self.state_at(at)?;

		let execution_manager = || match self.api_execution_strategy {
			ExecutionStrategy::NativeWhenPossible => ExecutionManager::NativeWhenPossible,
			ExecutionStrategy::AlwaysWasm => ExecutionManager::AlwaysWasm,
			ExecutionStrategy::Both => ExecutionManager::Both(|wasm_result, native_result| {
				warn!("Consensus error between wasm and native runtime execution at block {:?}", at);
				warn!("   Function {:?}", function);
				warn!("   Native result {:?}", native_result);
				warn!("   Wasm result {:?}", wasm_result);
				wasm_result
			}),
		};

		self.executor.call_at_state(&state, changes, function, &args, execution_manager())
			.map(|res| res.0)
	}

	/// Get block hash by number.
	pub fn block_hash(&self, block_number: <<Block as BlockT>::Header as HeaderT>::Number) -> error::Result<Option<Block::Hash>> {
		self.backend.blockchain().hash(block_number)
	}

	/// Reads given header and generates CHT-based header proof for CHT of given size.
	pub fn header_proof_with_cht_size(&self, id: &BlockId<Block>, cht_size: u64) -> error::Result<(Block::Header, Vec<Vec<u8>>)> {
		let proof_error = || error::ErrorKind::Backend(format!("Failed to generate header proof for {:?}", id));
		let header = self.header(id)?.ok_or_else(|| error::ErrorKind::UnknownBlock(format!("{:?}", id)))?;
		let block_num = *header.number();
		let cht_num = cht::block_to_cht_number(cht_size, block_num).ok_or_else(proof_error)?;
		let cht_start = cht::start_number(cht_size, cht_num);
		let headers = (cht_start.as_()..).map(|num| self.block_hash(As::sa(num)).unwrap_or_default());
		let proof = cht::build_proof::<Block::Header, Blake2Hasher, _>(cht_size, cht_num, block_num, headers)
			.ok_or_else(proof_error)?;
		Ok((header, proof))
	}

	/// Get pairs of (block, extrinsic) where key has been changed at given blocks range.
	/// Works only for runtimes that are supporting changes tries.
	pub fn key_changes(
		&self,
		first: Block::Hash,
		last: Block::Hash,
		key: &[u8]
	) -> error::Result<Vec<(NumberFor<Block>, u32)>> {
		let config = self.changes_trie_config.as_ref();
		let storage = self.backend.changes_trie_storage();
		let (config, storage) = match (config, storage) {
			(Some(config), Some(storage)) => (config, storage),
			_ => return Err(error::ErrorKind::ChangesTriesNotSupported.into()),
		};

		key_changes::<_, Blake2Hasher>(
			config,
			storage,
			self.require_block_number_from_id(&BlockId::Hash(first))?.as_(),
			&ChangesTrieAnchorBlockId {
				hash: convert_hash(&last),
				number: self.require_block_number_from_id(&BlockId::Hash(last))?.as_(),
			},
			self.backend.blockchain().info()?.best_number.as_(),
			key)
		.map_err(|err| error::ErrorKind::ChangesTrieAccessFailed(err).into())
		.map(|r| r.into_iter().map(|(b, e)| (As::sa(b), e)).collect())
	}

	/// Get proof for computation of (block, extrinsic) pairs where key has been changed at given blocks range.
	/// `max` is the hash of the last block known to the requester - we can't use changes tries from descendants
	/// of this block.
	/// Works only for runtimes that are supporting changes tries.
	pub fn key_changes_proof(
		&self,
		first: Block::Hash,
		last: Block::Hash,
		max: Block::Hash,
		key: &[u8]
	) -> error::Result<(NumberFor<Block>, Vec<Vec<u8>>)> {
		let config = self.changes_trie_config.as_ref();
		let storage = self.backend.changes_trie_storage();
		let (config, storage) = match (config, storage) {
			(Some(config), Some(storage)) => (config, storage),
			_ => return Err(error::ErrorKind::ChangesTriesNotSupported.into()),
		};

		let max_number = ::std::cmp::min(
			self.backend.blockchain().info()?.best_number,
			self.require_block_number_from_id(&BlockId::Hash(max))?,
		);
		key_changes_proof::<_, Blake2Hasher>(
			config,
			storage,
			self.require_block_number_from_id(&BlockId::Hash(first))?.as_(),
			&ChangesTrieAnchorBlockId {
				hash: convert_hash(&last),
				number: self.require_block_number_from_id(&BlockId::Hash(last))?.as_(),
			},
			max_number.as_(),
			key)
		.map_err(|err| error::ErrorKind::ChangesTrieAccessFailed(err).into())
		.map(|proof| (max_number, proof))
	}

	/// Create a new block, built on the head of the chain.
	pub fn new_block(
		&self
	) -> error::Result<block_builder::BlockBuilder<Block, Self>> where
		E: Clone + Send + Sync,
		RA: BlockBuilderAPI<Block>
	{
		block_builder::BlockBuilder::new(self)
	}

	/// Create a new block, built on top of `parent`.
	pub fn new_block_at(
		&self, parent: &BlockId<Block>
	) -> error::Result<block_builder::BlockBuilder<Block, Self>> where
		E: Clone + Send + Sync,
		RA: BlockBuilderAPI<Block>
	{
		block_builder::BlockBuilder::at_block(parent, &self)
	}

	// TODO [ToDr] Optimize and re-use tags from the pool.
	fn transaction_tags(
		&self,
		at: Block::Hash,
		body: &Option<Vec<Block::Extrinsic>>
	) -> error::Result<Vec<TransactionTag>> where
		RA: TaggedTransactionQueue<Block>,
		E: CallExecutor<Block, Blake2Hasher> + Send + Sync + Clone,
	{
		let id = BlockId::Hash(at);
		Ok(match body {
			None => vec![],
			Some(ref extrinsics) => {
				let mut tags = vec![];
				for tx in extrinsics {
					let tx = self.runtime_api().validate_transaction(&id, &tx)?;
					match tx {
						TransactionValidity::Valid { mut provides, .. } => {
							tags.append(&mut provides);
						},
						// silently ignore invalid extrinsics,
						// cause they might just be inherent
						_ => {}
					}

				}
				tags
			},
		})
	}

	fn execute_and_import_block(
		&self,
		origin: BlockOrigin,
		hash: Block::Hash,
		import_headers: PrePostHeader<Block::Header>,
		justification: Justification,
		body: Option<Vec<Block::Extrinsic>>,
		authorities: Option<Vec<AuthorityId>>,
		finalized: bool,
<<<<<<< HEAD
		aux: Vec<(Vec<u8>, Option<Vec<u8>>)>,
	) -> error::Result<ImportResult> {
=======
	) -> error::Result<ImportResult> where
		RA: TaggedTransactionQueue<Block>,
		E: CallExecutor<Block, Blake2Hasher> + Send + Sync + Clone,
	{
>>>>>>> c10123e4
		let parent_hash = import_headers.post().parent_hash().clone();
		match self.backend.blockchain().status(BlockId::Hash(hash))? {
			blockchain::BlockStatus::InChain => return Ok(ImportResult::AlreadyInChain),
			blockchain::BlockStatus::Unknown => {},
		}

		let (last_best, last_best_number) = {
			let info = self.backend.blockchain().info()?;
			(info.best_hash, info.best_number)
		};

		// this is a fairly arbitrary choice of where to draw the line on making notifications,
		// but the general goal is to only make notifications when we are already fully synced
		// and get a new chain head.
		let make_notifications = match origin {
			BlockOrigin::NetworkBroadcast | BlockOrigin::Own | BlockOrigin::ConsensusBroadcast => true,
			BlockOrigin::Genesis | BlockOrigin::NetworkInitialSync | BlockOrigin::File => false,
		};

		// ensure parent block is finalized to maintain invariant that
		// finality is called sequentially.
		if finalized {
			self.apply_finality(parent_hash, last_best, make_notifications)?;
		}

		let tags = self.transaction_tags(parent_hash, &body)?;
		let mut transaction = self.backend.begin_operation(BlockId::Hash(parent_hash))?;
		let (storage_update, changes_update, storage_changes) = match transaction.state()? {
			Some(transaction_state) => {
				let mut overlay = Default::default();
				let mut r = self.executor.call_at_state(
					transaction_state,
					&mut overlay,
					"execute_block",
					&<Block as BlockT>::new(import_headers.pre().clone(), body.clone().unwrap_or_default()).encode(),
					match (origin, self.block_execution_strategy) {
						(BlockOrigin::NetworkInitialSync, _) | (_, ExecutionStrategy::NativeWhenPossible) =>
							ExecutionManager::NativeWhenPossible,
						(_, ExecutionStrategy::AlwaysWasm) => ExecutionManager::AlwaysWasm,
						_ => ExecutionManager::Both(|wasm_result, native_result| {
							let header = import_headers.post();
							warn!("Consensus error between wasm and native block execution at block {}", hash);
							warn!("   Header {:?}", header);
							warn!("   Native result {:?}", native_result);
							warn!("   Wasm result {:?}", wasm_result);
							telemetry!("block.execute.consensus_failure";
								"hash" => ?hash,
								"origin" => ?origin,
								"header" => ?header
							);
							wasm_result
						}),
					},
				);
				let (_, storage_update, changes_update) = r?;
				overlay.commit_prospective();
				(Some(storage_update), Some(changes_update), Some(overlay.into_committed()))
			},
			None => (None, None, None)
		};

		// TODO: non longest-chain rule.
		let is_new_best = finalized || import_headers.post().number() > &last_best_number;
		let leaf_state = if finalized {
			::backend::NewBlockState::Final
		} else if is_new_best {
			::backend::NewBlockState::Best
		} else {
			::backend::NewBlockState::Normal
		};

		trace!("Imported {}, (#{}), best={}, origin={:?}", hash, import_headers.post().number(), is_new_best, origin);

		transaction.set_block_data(
			import_headers.post().clone(),
			body,
			Some(justification),
			leaf_state,
		)?;

		if let Some(authorities) = authorities {
			transaction.update_authorities(authorities);
		}
		if let Some(storage_update) = storage_update {
			transaction.update_storage(storage_update)?;
		}
		if let Some(Some(changes_update)) = changes_update {
			transaction.update_changes_trie(changes_update)?;
		}

		transaction.set_aux(aux)?;
		self.backend.commit_operation(transaction)?;

		if make_notifications {
			if let Some(storage_changes) = storage_changes {
				// TODO [ToDr] How to handle re-orgs? Should we re-emit all storage changes?
				self.storage_notifications.lock()
					.trigger(&hash, storage_changes);
			}

			if finalized {
				let notification = FinalityNotification::<Block> {
					hash,
					header: import_headers.post().clone(),
				};

				self.finality_notification_sinks.lock()
					.retain(|sink| sink.unbounded_send(notification.clone()).is_ok());
			}

			let notification = BlockImportNotification::<Block> {
				hash,
				origin,
				header: import_headers.into_post(),
				is_new_best,
				tags,
			};

			self.import_notification_sinks.lock()
				.retain(|sink| sink.unbounded_send(notification.clone()).is_ok());
		}

		Ok(ImportResult::Queued)
	}

	/// Finalizes all blocks up to given.
	fn apply_finality(&self, block: Block::Hash, best_block: Block::Hash, notify: bool) -> error::Result<()> {
		// find tree route from last finalized to given block.
		let last_finalized = self.backend.blockchain().last_finalized()?;

		if block == last_finalized { return Ok(()) }
		let route_from_finalized = ::blockchain::tree_route(
			self.backend.blockchain(),
			BlockId::Hash(last_finalized),
			BlockId::Hash(block),
		)?;

		if let Some(retracted) = route_from_finalized.retracted().get(0) {
			warn!("Safety violation: attempted to revert finalized block {:?} which is not in the \
				same chain as last finalized {:?}", retracted, last_finalized);

			bail!(error::ErrorKind::NotInFinalizedChain);
		}

		let route_from_best = ::blockchain::tree_route(
			self.backend.blockchain(),
			BlockId::Hash(best_block),
			BlockId::Hash(block),
		)?;

		// if the block is not a direct ancestor of the current best chain,
		// then some other block is the common ancestor.
		if route_from_best.common_block().hash != block {
			// TODO: reorganize best block to be the best chain containing
			// `block`.
		}

		for finalize_new in route_from_finalized.enacted() {
			self.backend.finalize_block(BlockId::Hash(finalize_new.hash))?;
		}

		if notify {
			// sometimes when syncing, tons of blocks can be finalized at once.
			// we'll send notifications spuriously in that case.
			const MAX_TO_NOTIFY: usize = 256;
			let enacted = route_from_finalized.enacted();
			let start = enacted.len() - ::std::cmp::min(enacted.len(), MAX_TO_NOTIFY);
			let mut sinks = self.finality_notification_sinks.lock();
			for finalized in &enacted[start..] {
				let header = self.header(&BlockId::Hash(finalized.hash))?
					.expect("header already known to exist in DB because it is indicated in the tree route; qed");
				let notification = FinalityNotification {
					header,
					hash: finalized.hash,
				};

				sinks.retain(|sink| sink.unbounded_send(notification.clone()).is_ok());
			}
		}

		Ok(())
	}

	/// Finalize a block. This will implicitly finalize all blocks up to it and
	/// fire finality notifications.
	///
	/// Pass a flag to indicate whether finality notifications should be propagated.
	/// This is usually tied to some synchronization state, where we don't send notifications
	/// while performing major synchronization work.
	pub fn finalize_block(&self, id: BlockId<Block>, notify: bool) -> error::Result<()> {
		let last_best = self.backend.blockchain().info()?.best_hash;
		let to_finalize_hash = match id {
			BlockId::Hash(h) => h,
			BlockId::Number(n) => self.backend.blockchain().hash(n)?
				.ok_or_else(|| error::ErrorKind::UnknownBlock(format!("No block with number {:?}", n)))?,
		};

		self.apply_finality(to_finalize_hash, last_best, notify)
	}

	/// Attempts to revert the chain by `n` blocks. Returns the number of blocks that were
	/// successfully reverted.
	pub fn revert(&self, n: NumberFor<Block>) -> error::Result<NumberFor<Block>> {
		Ok(self.backend.revert(n)?)
	}

	/// Get blockchain info.
	pub fn info(&self) -> error::Result<ClientInfo<Block>> {
		let info = self.backend.blockchain().info().map_err(|e| error::Error::from_blockchain(Box::new(e)))?;
		Ok(ClientInfo {
			chain: info,
			best_queued_hash: None,
			best_queued_number: None,
		})
	}

	/// Get block status.
	pub fn block_status(&self, id: &BlockId<Block>) -> error::Result<BlockStatus> {
		// TODO: more efficient implementation
		if let BlockId::Hash(ref h) = id {
			if self.importing_block.read().as_ref().map_or(false, |importing| h == importing) {
				return Ok(BlockStatus::Queued);
			}
		}
		match self.backend.blockchain().header(*id).map_err(|e| error::Error::from_blockchain(Box::new(e)))?.is_some() {
			true => Ok(BlockStatus::InChain),
			false => Ok(BlockStatus::Unknown),
		}
	}

	/// Convert an arbitrary block ID into a block hash, returning error if the block is unknown.
	fn require_block_number_from_id(&self, id: &BlockId<Block>) -> error::Result<NumberFor<Block>> {
		self.backend.blockchain().block_number_from_id(id)
			.and_then(|n| n.ok_or_else(|| error::ErrorKind::UnknownBlock(format!("{}", id)).into()))
	}

	/// Get block header by id.
	pub fn header(&self, id: &BlockId<Block>) -> error::Result<Option<<Block as BlockT>::Header>> {
		self.backend.blockchain().header(*id)
	}

	/// Get block body by id.
	pub fn body(&self, id: &BlockId<Block>) -> error::Result<Option<Vec<<Block as BlockT>::Extrinsic>>> {
		self.backend.blockchain().body(*id)
	}

	/// Get block justification set by id.
	pub fn justification(&self, id: &BlockId<Block>) -> error::Result<Option<Justification>> {
		self.backend.blockchain().justification(*id)
	}

	/// Get full block by id.
	pub fn block(&self, id: &BlockId<Block>)
		-> error::Result<Option<SignedBlock<Block>>>
	{
		Ok(match (self.header(id)?, self.body(id)?, self.justification(id)?) {
			(Some(header), Some(extrinsics), Some(justification)) =>
				Some(SignedBlock { block: Block::new(header, extrinsics), justification }),
			_ => None,
		})
	}

	/// Get best block header.
	pub fn best_block_header(&self) -> error::Result<<Block as BlockT>::Header> {
		let info = self.backend.blockchain().info().map_err(|e| error::Error::from_blockchain(Box::new(e)))?;
		Ok(self.header(&BlockId::Hash(info.best_hash))?.expect("Best block header must always exist"))
	}

	/// Get the most recent block hash of the best (longest) chains
	/// that contain block with the given `target_hash`.
	/// If `maybe_max_block_number` is `Some(max_block_number)`
	/// the search is limited to block `numbers <= max_block_number`.
	/// in other words as if there were no blocks greater `max_block_number`.
	/// TODO [snd] possibly implement this on blockchain::Backend and just redirect here
	/// Returns `Ok(None)` if `target_hash` is not found in search space.
	/// TODO [snd] write down time complexity
	pub fn best_containing(&self, target_hash: Block::Hash, maybe_max_number: Option<NumberFor<Block>>)
		-> error::Result<Option<Block::Hash>>
	{
		let target_header = {
			match self.backend.blockchain().header(BlockId::Hash(target_hash))? {
				Some(x) => x,
				// target not in blockchain
				None => { return Ok(None); },
			}
		};

		if let Some(max_number) = maybe_max_number {
			// target outside search range
			if target_header.number() > &max_number {
				return Ok(None);
			}
		}

		let (leaves, best_already_checked) = {
			// ensure no blocks are imported during this code block.
			// an import could trigger a reorg which could change the canonical chain.
			// we depend on the canonical chain staying the same during this code block.
			let _import_lock = self.import_lock.lock();

			let info = self.backend.blockchain().info()?;

			let canon_hash = self.backend.blockchain().hash(*target_header.number())?
				.ok_or_else(|| error::Error::from(format!("failed to get hash for block number {}", target_header.number())))?;

			if canon_hash == target_hash {
				if let Some(max_number) = maybe_max_number {
					// something has to guarantee that max_number is in chain
					return Ok(Some(self.backend.blockchain().hash(max_number)?.ok_or_else(|| error::Error::from(format!("failed to get hash for block number {}", max_number)))?));
				} else {
					return Ok(Some(info.best_hash));
				}
			}
			(self.backend.blockchain().leaves()?, info.best_hash)
		};

		// for each chain. longest chain first. shortest last
		for leaf_hash in leaves {
			// ignore canonical chain which we already checked above
			if leaf_hash == best_already_checked {
				continue;
			}

			// start at the leaf
			let mut current_hash = leaf_hash;

			// if search is not restricted then the leaf is the best
			let mut best_hash = leaf_hash;

			// go backwards entering the search space
			// waiting until we are <= max_number
			if let Some(max_number) = maybe_max_number {
				loop {
					// TODO [snd] this should be a panic
					let current_header = self.backend.blockchain().header(BlockId::Hash(current_hash.clone()))?
						.ok_or_else(|| error::Error::from(format!("failed to get header for hash {}", current_hash)))?;

					if current_header.number() <= &max_number {
						best_hash = current_header.hash();
						break;
					}

					current_hash = *current_header.parent_hash();
				}
			}

			// go backwards through the chain (via parent links)
			loop {
				// until we find target
				if current_hash == target_hash {
					return Ok(Some(best_hash));
				}

				// TODO [snd] this should be a panic
				let current_header = self.backend.blockchain().header(BlockId::Hash(current_hash.clone()))?
					.ok_or_else(|| error::Error::from(format!("failed to get header for hash {}", current_hash)))?;

				// stop search in this chain once we go below the target's block number
				if current_header.number() < target_header.number() {
					break;
				}

				current_hash = *current_header.parent_hash();
			}
		}

		unreachable!("this is a bug. `target_hash` is in blockchain but wasn't found following all leaves backwards");
	}
}

impl<B, E, Block, RA> ChainHeaderBackend<Block> for Client<B, E, Block, RA> where
	B: backend::Backend<Block, Blake2Hasher>,
	E: CallExecutor<Block, Blake2Hasher> + Send + Sync,
	Block: BlockT<Hash=H256>,
	RA: Send + Sync
{
	fn header(&self, id: BlockId<Block>) -> error::Result<Option<Block::Header>> {
		self.backend.blockchain().header(id)
	}

	fn info(&self) -> error::Result<blockchain::Info<Block>> {
		self.backend.blockchain().info()
	}

	fn status(&self, id: BlockId<Block>) -> error::Result<blockchain::BlockStatus> {
		self.backend.blockchain().status(id)
	}

	fn number(&self, hash: Block::Hash) -> error::Result<Option<<<Block as BlockT>::Header as HeaderT>::Number>> {
		self.backend.blockchain().number(hash)
	}

	fn hash(&self, number: NumberFor<Block>) -> error::Result<Option<Block::Hash>> {
		self.backend.blockchain().hash(number)
	}
}

impl<B, E, Block, RA> ProvideRuntimeApi for Client<B, E, Block, RA> where
	B: backend::Backend<Block, Blake2Hasher>,
	E: CallExecutor<Block, Blake2Hasher> + Clone + Send + Sync,
	Block: BlockT<Hash=H256>,
	RA: CoreAPI<Block>
{
	type Api = RA;

	fn runtime_api<'a>(&'a self) -> ApiRef<'a, Self::Api> {
		Self::Api::construct_runtime_api(self)
	}
}

impl<B, E, Block, RA> CallApiAt<Block> for Client<B, E, Block, RA> where
	B: backend::Backend<Block, Blake2Hasher>,
	E: CallExecutor<Block, Blake2Hasher> + Clone + Send + Sync,
	Block: BlockT<Hash=H256>,
	RA: CoreAPI<Block>
{
	fn call_api_at(
		&self,
		at: &BlockId<Block>,
		function: &'static str,
		args: Vec<u8>,
		changes: &mut OverlayedChanges,
		initialised_block: &mut Option<BlockId<Block>>,
	) -> error::Result<Vec<u8>> {
		//TODO: Find a better way to prevent double block initialization
		if function != "initialise_block" && initialised_block.map(|id| id != *at).unwrap_or(true) {
			let parent = at;
			let header = <<Block as BlockT>::Header as HeaderT>::new(
				self.block_number_from_id(parent)?
					.ok_or_else(|| error::ErrorKind::UnknownBlock(format!("{:?}", parent)))?
				+ As::sa(1),
				Default::default(),
				Default::default(),
				self.block_hash_from_id(&parent)?
					.ok_or_else(|| error::ErrorKind::UnknownBlock(format!("{:?}", parent)))?,
				Default::default()
			);
			self.call_at_state(at, "initialise_block", header.encode(), changes)?;
			*initialised_block = Some(*at);
		}

		self.call_at_state(at, function, args, changes)
	}
}


impl<B, E, Block, RA> consensus::BlockImport<Block> for Client<B, E, Block, RA> where
	B: backend::Backend<Block, Blake2Hasher>,
	E: CallExecutor<Block, Blake2Hasher> + Clone + Send + Sync,
	Block: BlockT<Hash=H256>,
	RA: TaggedTransactionQueue<Block>
{
	type Error = Error;

	/// Import a checked and validated block
	fn import_block(
		&self,
		import_block: ImportBlock<Block>,
		new_authorities: Option<Vec<AuthorityId>>,
	) -> Result<ImportResult, Self::Error> {
		use runtime_primitives::traits::Digest;

		let ImportBlock {
			origin,
			header,
			justification,
			post_digests,
			body,
			finalized,
			auxiliary,
		} = import_block;
		let parent_hash = header.parent_hash().clone();

		match self.backend.blockchain().status(BlockId::Hash(parent_hash))? {
			blockchain::BlockStatus::InChain => {},
			blockchain::BlockStatus::Unknown => return Ok(ImportResult::UnknownParent),
		}

		let import_headers = if post_digests.is_empty() {
			PrePostHeader::Same(header)
		} else {
			let mut post_header = header.clone();
			for item in post_digests {
				post_header.digest_mut().push(item);
			}
			PrePostHeader::Different(header, post_header)
		};

		let hash = import_headers.post().hash();
		let _import_lock = self.import_lock.lock();
		let height: u64 = import_headers.post().number().as_();
		*self.importing_block.write() = Some(hash);

		let result = self.execute_and_import_block(
			origin,
			hash,
			import_headers,
			justification,
			body,
			new_authorities,
			finalized,
			auxiliary,
		);

		*self.importing_block.write() = None;
		telemetry!("block.import";
			"height" => height,
			"best" => ?hash,
			"origin" => ?origin
		);
		result.map_err(|e| e.into())
	}
}

impl<B, E, Block, RA> consensus::Authorities<Block> for Client<B, E, Block, RA> where
	B: backend::Backend<Block, Blake2Hasher>,
	E: CallExecutor<Block, Blake2Hasher> + Clone,
	Block: BlockT<Hash=H256>,
{
	type Error = Error;
	fn authorities(&self, at: &BlockId<Block>) -> Result<Vec<AuthorityId>, Self::Error> {
		self.authorities_at(at).map_err(|e| e.into())
	}
}

impl<B, E, Block, RA> CurrentHeight for Client<B, E, Block, RA> where
	B: backend::Backend<Block, Blake2Hasher>,
	E: CallExecutor<Block, Blake2Hasher> + Clone,
	Block: BlockT<Hash=H256>,
{
	type BlockNumber = <Block::Header as HeaderT>::Number;
	fn current_height(&self) -> Self::BlockNumber {
		self.backend.blockchain().info().map(|i| i.best_number).unwrap_or_else(|_| Zero::zero())
	}
}

impl<B, E, Block, RA> BlockNumberToHash for Client<B, E, Block, RA> where
	B: backend::Backend<Block, Blake2Hasher>,
	E: CallExecutor<Block, Blake2Hasher> + Clone,
	Block: BlockT<Hash=H256>,
{
	type BlockNumber = <Block::Header as HeaderT>::Number;
	type Hash = Block::Hash;
	fn block_number_to_hash(&self, n: Self::BlockNumber) -> Option<Self::Hash> {
		self.block_hash(n).unwrap_or(None)
	}
}


impl<B, E, Block, RA> BlockchainEvents<Block> for Client<B, E, Block, RA>
where
	E: CallExecutor<Block, Blake2Hasher>,
	Block: BlockT<Hash=H256>,
{
	/// Get block import event stream.
	fn import_notification_stream(&self) -> ImportNotifications<Block> {
		let (sink, stream) = mpsc::unbounded();
		self.import_notification_sinks.lock().push(sink);
		stream
	}

	fn finality_notification_stream(&self) -> FinalityNotifications<Block> {
		let (sink, stream) = mpsc::unbounded();
		self.finality_notification_sinks.lock().push(sink);
		stream
	}

	/// Get storage changes event stream.
	fn storage_changes_notification_stream(&self, filter_keys: Option<&[StorageKey]>) -> error::Result<StorageEventStream<Block::Hash>> {
		Ok(self.storage_notifications.lock().listen(filter_keys))
	}
}

impl<B, E, Block, RA> ChainHead<Block> for Client<B, E, Block, RA>
where
	B: backend::Backend<Block, Blake2Hasher>,
	E: CallExecutor<Block, Blake2Hasher>,
	Block: BlockT<Hash=H256>,
{
	fn best_block_header(&self) -> error::Result<<Block as BlockT>::Header> {
		Client::best_block_header(self)
	}
}

impl<B, E, Block, RA> BlockBody<Block> for Client<B, E, Block, RA>
	where
		B: backend::Backend<Block, Blake2Hasher>,
		E: CallExecutor<Block, Blake2Hasher>,
		Block: BlockT<Hash=H256>,
{
	fn block_body(&self, id: &BlockId<Block>) -> error::Result<Option<Vec<<Block as BlockT>::Extrinsic>>> {
		self.body(id)
	}
}

#[cfg(test)]
pub(crate) mod tests {
	use std::collections::HashMap;
	use super::*;
	use keyring::Keyring;
	use primitives::twox_128;
	use runtime_primitives::traits::{Digest as DigestT, DigestItem as DigestItemT};
	use runtime_primitives::generic::DigestItem;
	use test_client::{self, TestClient};
	use consensus::BlockOrigin;
	use test_client::client::backend::Backend as TestBackend;
	use test_client::BlockBuilderExt;
	use test_client::runtime::{self, Block, Transfer, ClientWithApi, test_api::TestAPI};

	/// Returns tuple, consisting of:
	/// 1) test client pre-filled with blocks changing balances;
	/// 2) roots of changes tries for these blocks
	/// 3) test cases in form (begin, end, key, vec![(block, extrinsic)]) that are required to pass
	pub fn prepare_client_with_key_changes() -> (
		test_client::client::Client<test_client::Backend, test_client::Executor, Block, ClientWithApi>,
		Vec<H256>,
		Vec<(u64, u64, Vec<u8>, Vec<(u64, u32)>)>,
	) {
		// prepare block structure
		let blocks_transfers = vec![
			vec![(Keyring::Alice, Keyring::Dave), (Keyring::Bob, Keyring::Dave)],
			vec![(Keyring::Charlie, Keyring::Eve)],
			vec![],
			vec![(Keyring::Alice, Keyring::Dave)],
		];

		// prepare client ang import blocks
		let mut local_roots = Vec::new();
		let remote_client = test_client::new_with_changes_trie();
		let mut nonces: HashMap<_, u64> = Default::default();
		for (i, block_transfers) in blocks_transfers.into_iter().enumerate() {
			let mut builder = remote_client.new_block().unwrap();
			for (from, to) in block_transfers {
				builder.push_transfer(Transfer {
					from: from.to_raw_public().into(),
					to: to.to_raw_public().into(),
					amount: 1,
					nonce: *nonces.entry(from).and_modify(|n| { *n = *n + 1 }).or_default(),
				}).unwrap();
			}
			remote_client.justify_and_import(BlockOrigin::Own, builder.bake().unwrap()).unwrap();

			let header = remote_client.header(&BlockId::Number(i as u64 + 1)).unwrap().unwrap();
			let trie_root = header.digest().log(DigestItem::as_changes_trie_root)
				.map(|root| H256::from_slice(root.as_ref()))
				.unwrap();
			local_roots.push(trie_root);
		}

		// prepare test cases
		let alice = twox_128(&runtime::system::balance_of_key(Keyring::Alice.to_raw_public().into())).to_vec();
		let bob = twox_128(&runtime::system::balance_of_key(Keyring::Bob.to_raw_public().into())).to_vec();
		let charlie = twox_128(&runtime::system::balance_of_key(Keyring::Charlie.to_raw_public().into())).to_vec();
		let dave = twox_128(&runtime::system::balance_of_key(Keyring::Dave.to_raw_public().into())).to_vec();
		let eve = twox_128(&runtime::system::balance_of_key(Keyring::Eve.to_raw_public().into())).to_vec();
		let ferdie = twox_128(&runtime::system::balance_of_key(Keyring::Ferdie.to_raw_public().into())).to_vec();
		let test_cases = vec![
			(1, 4, alice.clone(), vec![(4, 0), (1, 0)]),
			(1, 3, alice.clone(), vec![(1, 0)]),
			(2, 4, alice.clone(), vec![(4, 0)]),
			(2, 3, alice.clone(), vec![]),

			(1, 4, bob.clone(), vec![(1, 1)]),
			(1, 1, bob.clone(), vec![(1, 1)]),
			(2, 4, bob.clone(), vec![]),

			(1, 4, charlie.clone(), vec![(2, 0)]),

			(1, 4, dave.clone(), vec![(4, 0), (1, 1), (1, 0)]),
			(1, 1, dave.clone(), vec![(1, 1), (1, 0)]),
			(3, 4, dave.clone(), vec![(4, 0)]),

			(1, 4, eve.clone(), vec![(2, 0)]),
			(1, 1, eve.clone(), vec![]),
			(3, 4, eve.clone(), vec![]),

			(1, 4, ferdie.clone(), vec![]),
		];

		(remote_client, local_roots, test_cases)
	}

	#[test]
	fn client_initialises_from_genesis_ok() {
		let client = test_client::new();

		assert_eq!(
			client.runtime_api().balance_of(
				&BlockId::Number(client.info().unwrap().chain.best_number),
				&Keyring::Alice.to_raw_public()
			).unwrap(),
			1000
		);
		assert_eq!(
			client.runtime_api().balance_of(
				&BlockId::Number(client.info().unwrap().chain.best_number),
				&Keyring::Ferdie.to_raw_public()
			).unwrap(),
			0
		);
	}

	#[test]
	fn authorities_call_works() {
		let client = test_client::new();

		assert_eq!(client.info().unwrap().chain.best_number, 0);
		assert_eq!(client.authorities_at(&BlockId::Number(0)).unwrap(), vec![
			Keyring::Alice.to_raw_public().into(),
			Keyring::Bob.to_raw_public().into(),
			Keyring::Charlie.to_raw_public().into()
		]);
	}

	#[test]
	fn block_builder_works_with_no_transactions() {
		let client = test_client::new();

		let builder = client.new_block().unwrap();

		client.justify_and_import(BlockOrigin::Own, builder.bake().unwrap()).unwrap();

		assert_eq!(client.info().unwrap().chain.best_number, 1);
	}

	#[test]
	fn block_builder_works_with_transactions() {
		let client = test_client::new();

		let mut builder = client.new_block().unwrap();

		builder.push_transfer(Transfer {
			from: Keyring::Alice.to_raw_public().into(),
			to: Keyring::Ferdie.to_raw_public().into(),
			amount: 42,
			nonce: 0,
		}).unwrap();

		client.justify_and_import(BlockOrigin::Own, builder.bake().unwrap()).unwrap();

		assert_eq!(client.info().unwrap().chain.best_number, 1);
		assert!(client.state_at(&BlockId::Number(1)).unwrap() != client.state_at(&BlockId::Number(0)).unwrap());
		assert_eq!(
			client.runtime_api().balance_of(
				&BlockId::Number(client.info().unwrap().chain.best_number),
				&Keyring::Alice.to_raw_public()
			).unwrap(),
			958
		);
		assert_eq!(
			client.runtime_api().balance_of(
				&BlockId::Number(client.info().unwrap().chain.best_number),
				&Keyring::Ferdie.to_raw_public()
			).unwrap(),
			42
		);
	}

	#[test]
	fn client_uses_authorities_from_blockchain_cache() {
		let client = test_client::new();
		test_client::client::in_mem::cache_authorities_at(
			client.backend().blockchain(),
			Default::default(),
			Some(vec![[1u8; 32].into()]));
		assert_eq!(client.authorities_at(
			&BlockId::Hash(Default::default())).unwrap(),
			vec![[1u8; 32].into()]);
	}

	#[test]
	fn block_builder_does_not_include_invalid() {
		let client = test_client::new();

		let mut builder = client.new_block().unwrap();

		builder.push_transfer(Transfer {
			from: Keyring::Alice.to_raw_public().into(),
			to: Keyring::Ferdie.to_raw_public().into(),
			amount: 42,
			nonce: 0,
		}).unwrap();

		assert!(builder.push_transfer(Transfer {
			from: Keyring::Eve.to_raw_public().into(),
			to: Keyring::Alice.to_raw_public().into(),
			amount: 42,
			nonce: 0,
		}).is_err());

		client.justify_and_import(BlockOrigin::Own, builder.bake().unwrap()).unwrap();

		assert_eq!(client.info().unwrap().chain.best_number, 1);
		assert!(client.state_at(&BlockId::Number(1)).unwrap() != client.state_at(&BlockId::Number(0)).unwrap());
		assert_eq!(client.body(&BlockId::Number(1)).unwrap().unwrap().len(), 1)
	}

	#[test]
	fn best_containing_with_genesis_block() {
		// block tree:
		// G

		let client = test_client::new();

		let genesis_hash = client.info().unwrap().chain.genesis_hash;

		assert_eq!(genesis_hash.clone(), client.best_containing(genesis_hash.clone(), None).unwrap().unwrap());
	}

	#[test]
	fn best_containing_with_hash_not_found() {
		// block tree:
		// G

		let client = test_client::new();

		let uninserted_block = client.new_block().unwrap().bake().unwrap();

		assert_eq!(None, client.best_containing(uninserted_block.hash().clone(), None).unwrap());
	}

	#[test]
	fn best_containing_with_single_chain_3_blocks() {
		// block tree:
		// G -> A1 -> A2

		let client = test_client::new();

		// G -> A1
		let a1 = client.new_block().unwrap().bake().unwrap();
		client.justify_and_import(BlockOrigin::Own, a1.clone()).unwrap();

		// A1 -> A2
		let a2 = client.new_block().unwrap().bake().unwrap();
		client.justify_and_import(BlockOrigin::Own, a2.clone()).unwrap();

		let genesis_hash = client.info().unwrap().chain.genesis_hash;

		assert_eq!(a2.hash(), client.best_containing(genesis_hash, None).unwrap().unwrap());
		assert_eq!(a2.hash(), client.best_containing(a1.hash(), None).unwrap().unwrap());
		assert_eq!(a2.hash(), client.best_containing(a2.hash(), None).unwrap().unwrap());
	}

	#[test]
	fn best_containing_with_multiple_forks() {
		// NOTE: we use the version of the trait from `test_client`
		// because that is actually different than the version linked to
		// in the test facade crate.
		use test_client::blockchain::Backend as BlockchainBackendT;

		// block tree:
		// G -> A1 -> A2 -> A3 -> A4 -> A5
		//      A1 -> B2 -> B3 -> B4
		//	          B2 -> C3
		//	    A1 -> D2
		let client = test_client::new();

		// G -> A1
		let a1 = client.new_block().unwrap().bake().unwrap();
		client.justify_and_import(BlockOrigin::Own, a1.clone()).unwrap();

		// A1 -> A2
		let a2 = client.new_block_at(&BlockId::Hash(a1.hash())).unwrap().bake().unwrap();
		client.justify_and_import(BlockOrigin::Own, a2.clone()).unwrap();

		// A2 -> A3
		let a3 = client.new_block_at(&BlockId::Hash(a2.hash())).unwrap().bake().unwrap();
		client.justify_and_import(BlockOrigin::Own, a3.clone()).unwrap();

		// A3 -> A4
		let a4 = client.new_block_at(&BlockId::Hash(a3.hash())).unwrap().bake().unwrap();
		client.justify_and_import(BlockOrigin::Own, a4.clone()).unwrap();

		// A4 -> A5
		let a5 = client.new_block_at(&BlockId::Hash(a4.hash())).unwrap().bake().unwrap();
		client.justify_and_import(BlockOrigin::Own, a5.clone()).unwrap();

		// A1 -> B2
		let mut builder = client.new_block_at(&BlockId::Hash(a1.hash())).unwrap();
		// this push is required as otherwise B2 has the same hash as A2 and won't get imported
		builder.push_transfer(Transfer {
			from: Keyring::Alice.to_raw_public().into(),
			to: Keyring::Ferdie.to_raw_public().into(),
			amount: 41,
			nonce: 0,
		}).unwrap();
		let b2 = builder.bake().unwrap();
		client.justify_and_import(BlockOrigin::Own, b2.clone()).unwrap();

		// B2 -> B3
		let b3 = client.new_block_at(&BlockId::Hash(b2.hash())).unwrap().bake().unwrap();
		client.justify_and_import(BlockOrigin::Own, b3.clone()).unwrap();

		// B3 -> B4
		let b4 = client.new_block_at(&BlockId::Hash(b3.hash())).unwrap().bake().unwrap();
		client.justify_and_import(BlockOrigin::Own, b4.clone()).unwrap();

		// // B2 -> C3
		let mut builder = client.new_block_at(&BlockId::Hash(b2.hash())).unwrap();
		// this push is required as otherwise C3 has the same hash as B3 and won't get imported
		builder.push_transfer(Transfer {
			from: Keyring::Alice.to_raw_public().into(),
			to: Keyring::Ferdie.to_raw_public().into(),
			amount: 1,
			nonce: 1,
		}).unwrap();
		let c3 = builder.bake().unwrap();
		client.justify_and_import(BlockOrigin::Own, c3.clone()).unwrap();

		// A1 -> D2
		let mut builder = client.new_block_at(&BlockId::Hash(a1.hash())).unwrap();
		// this push is required as otherwise D2 has the same hash as B2 and won't get imported
		builder.push_transfer(Transfer {
			from: Keyring::Alice.to_raw_public().into(),
			to: Keyring::Ferdie.to_raw_public().into(),
			amount: 1,
			nonce: 0,
		}).unwrap();
		let d2 = builder.bake().unwrap();
		client.justify_and_import(BlockOrigin::Own, d2.clone()).unwrap();

		assert_eq!(client.info().unwrap().chain.best_hash, a5.hash());

		let genesis_hash = client.info().unwrap().chain.genesis_hash;
		let leaves = BlockchainBackendT::leaves(client.backend().blockchain()).unwrap();

		assert!(leaves.contains(&a5.hash()));
		assert!(leaves.contains(&b4.hash()));
		assert!(leaves.contains(&c3.hash()));
		assert!(leaves.contains(&d2.hash()));
		assert_eq!(leaves.len(), 4);

		// search without restriction

		assert_eq!(a5.hash(), client.best_containing(genesis_hash, None).unwrap().unwrap());
		assert_eq!(a5.hash(), client.best_containing(a1.hash(), None).unwrap().unwrap());
		assert_eq!(a5.hash(), client.best_containing(a2.hash(), None).unwrap().unwrap());
		assert_eq!(a5.hash(), client.best_containing(a3.hash(), None).unwrap().unwrap());
		assert_eq!(a5.hash(), client.best_containing(a4.hash(), None).unwrap().unwrap());
		assert_eq!(a5.hash(), client.best_containing(a5.hash(), None).unwrap().unwrap());

		assert_eq!(b4.hash(), client.best_containing(b2.hash(), None).unwrap().unwrap());
		assert_eq!(b4.hash(), client.best_containing(b3.hash(), None).unwrap().unwrap());
		assert_eq!(b4.hash(), client.best_containing(b4.hash(), None).unwrap().unwrap());

		assert_eq!(c3.hash(), client.best_containing(c3.hash(), None).unwrap().unwrap());

		assert_eq!(d2.hash(), client.best_containing(d2.hash(), None).unwrap().unwrap());


		// search only blocks with number <= 5. equivalent to without restriction for this scenario

		assert_eq!(a5.hash(), client.best_containing(genesis_hash, Some(5)).unwrap().unwrap());
		assert_eq!(a5.hash(), client.best_containing(a1.hash(), Some(5)).unwrap().unwrap());
		assert_eq!(a5.hash(), client.best_containing(a2.hash(), Some(5)).unwrap().unwrap());
		assert_eq!(a5.hash(), client.best_containing(a3.hash(), Some(5)).unwrap().unwrap());
		assert_eq!(a5.hash(), client.best_containing(a4.hash(), Some(5)).unwrap().unwrap());
		assert_eq!(a5.hash(), client.best_containing(a5.hash(), Some(5)).unwrap().unwrap());

		assert_eq!(b4.hash(), client.best_containing(b2.hash(), Some(5)).unwrap().unwrap());
		assert_eq!(b4.hash(), client.best_containing(b3.hash(), Some(5)).unwrap().unwrap());
		assert_eq!(b4.hash(), client.best_containing(b4.hash(), Some(5)).unwrap().unwrap());

		assert_eq!(c3.hash(), client.best_containing(c3.hash(), Some(5)).unwrap().unwrap());

		assert_eq!(d2.hash(), client.best_containing(d2.hash(), Some(5)).unwrap().unwrap());


		// search only blocks with number <= 4

		assert_eq!(a4.hash(), client.best_containing(genesis_hash, Some(4)).unwrap().unwrap());
		assert_eq!(a4.hash(), client.best_containing(a1.hash(), Some(4)).unwrap().unwrap());
		assert_eq!(a4.hash(), client.best_containing(a2.hash(), Some(4)).unwrap().unwrap());
		assert_eq!(a4.hash(), client.best_containing(a3.hash(), Some(4)).unwrap().unwrap());
		assert_eq!(a4.hash(), client.best_containing(a4.hash(), Some(4)).unwrap().unwrap());
		assert_eq!(None, client.best_containing(a5.hash(), Some(4)).unwrap());

		assert_eq!(b4.hash(), client.best_containing(b2.hash(), Some(4)).unwrap().unwrap());
		assert_eq!(b4.hash(), client.best_containing(b3.hash(), Some(4)).unwrap().unwrap());
		assert_eq!(b4.hash(), client.best_containing(b4.hash(), Some(4)).unwrap().unwrap());

		assert_eq!(c3.hash(), client.best_containing(c3.hash(), Some(4)).unwrap().unwrap());

		assert_eq!(d2.hash(), client.best_containing(d2.hash(), Some(4)).unwrap().unwrap());


		// search only blocks with number <= 3

		assert_eq!(a3.hash(), client.best_containing(genesis_hash, Some(3)).unwrap().unwrap());
		assert_eq!(a3.hash(), client.best_containing(a1.hash(), Some(3)).unwrap().unwrap());
		assert_eq!(a3.hash(), client.best_containing(a2.hash(), Some(3)).unwrap().unwrap());
		assert_eq!(a3.hash(), client.best_containing(a3.hash(), Some(3)).unwrap().unwrap());
		assert_eq!(None, client.best_containing(a4.hash(), Some(3)).unwrap());
		assert_eq!(None, client.best_containing(a5.hash(), Some(3)).unwrap());

		assert_eq!(b3.hash(), client.best_containing(b2.hash(), Some(3)).unwrap().unwrap());
		assert_eq!(b3.hash(), client.best_containing(b3.hash(), Some(3)).unwrap().unwrap());
		assert_eq!(None, client.best_containing(b4.hash(), Some(3)).unwrap());

		assert_eq!(c3.hash(), client.best_containing(c3.hash(), Some(3)).unwrap().unwrap());

		assert_eq!(d2.hash(), client.best_containing(d2.hash(), Some(3)).unwrap().unwrap());


		// search only blocks with number <= 2

		assert_eq!(a2.hash(), client.best_containing(genesis_hash, Some(2)).unwrap().unwrap());
		assert_eq!(a2.hash(), client.best_containing(a1.hash(), Some(2)).unwrap().unwrap());
		assert_eq!(a2.hash(), client.best_containing(a2.hash(), Some(2)).unwrap().unwrap());
		assert_eq!(None, client.best_containing(a3.hash(), Some(2)).unwrap());
		assert_eq!(None, client.best_containing(a4.hash(), Some(2)).unwrap());
		assert_eq!(None, client.best_containing(a5.hash(), Some(2)).unwrap());

		assert_eq!(b2.hash(), client.best_containing(b2.hash(), Some(2)).unwrap().unwrap());
		assert_eq!(None, client.best_containing(b3.hash(), Some(2)).unwrap());
		assert_eq!(None, client.best_containing(b4.hash(), Some(2)).unwrap());

		assert_eq!(None, client.best_containing(c3.hash(), Some(2)).unwrap());

		assert_eq!(d2.hash(), client.best_containing(d2.hash(), Some(2)).unwrap().unwrap());


		// search only blocks with number <= 1

		assert_eq!(a1.hash(), client.best_containing(genesis_hash, Some(1)).unwrap().unwrap());
		assert_eq!(a1.hash(), client.best_containing(a1.hash(), Some(1)).unwrap().unwrap());
		assert_eq!(None, client.best_containing(a2.hash(), Some(1)).unwrap());
		assert_eq!(None, client.best_containing(a3.hash(), Some(1)).unwrap());
		assert_eq!(None, client.best_containing(a4.hash(), Some(1)).unwrap());
		assert_eq!(None, client.best_containing(a5.hash(), Some(1)).unwrap());

		assert_eq!(None, client.best_containing(b2.hash(), Some(1)).unwrap());
		assert_eq!(None, client.best_containing(b3.hash(), Some(1)).unwrap());
		assert_eq!(None, client.best_containing(b4.hash(), Some(1)).unwrap());

		assert_eq!(None, client.best_containing(c3.hash(), Some(1)).unwrap());

		assert_eq!(None, client.best_containing(d2.hash(), Some(1)).unwrap());

		// search only blocks with number <= 0

		assert_eq!(genesis_hash, client.best_containing(genesis_hash, Some(0)).unwrap().unwrap());
		assert_eq!(None, client.best_containing(a1.hash(), Some(0)).unwrap());
		assert_eq!(None, client.best_containing(a2.hash(), Some(0)).unwrap());
		assert_eq!(None, client.best_containing(a3.hash(), Some(0)).unwrap());
		assert_eq!(None, client.best_containing(a4.hash(), Some(0)).unwrap());
		assert_eq!(None, client.best_containing(a5.hash(), Some(0)).unwrap());

		assert_eq!(None, client.best_containing(b2.hash(), Some(0)).unwrap());
		assert_eq!(None, client.best_containing(b3.hash(), Some(0)).unwrap());
		assert_eq!(None, client.best_containing(b4.hash(), Some(0)).unwrap());

		assert_eq!(None, client.best_containing(c3.hash().clone(), Some(0)).unwrap());

		assert_eq!(None, client.best_containing(d2.hash().clone(), Some(0)).unwrap());
	}

	#[test]
	fn key_changes_works() {
		let (client, _, test_cases) = prepare_client_with_key_changes();

		for (index, (begin, end, key, expected_result)) in test_cases.into_iter().enumerate() {
			let begin = client.block_hash(begin).unwrap().unwrap();
			let end = client.block_hash(end).unwrap().unwrap();
			let actual_result = client.key_changes(begin, end, &key).unwrap();
			match actual_result == expected_result {
				true => (),
				false => panic!(format!("Failed test {}: actual = {:?}, expected = {:?}",
					index, actual_result, expected_result)),
			}
		}
	}
}<|MERGE_RESOLUTION|>--- conflicted
+++ resolved
@@ -497,15 +497,11 @@
 		body: Option<Vec<Block::Extrinsic>>,
 		authorities: Option<Vec<AuthorityId>>,
 		finalized: bool,
-<<<<<<< HEAD
 		aux: Vec<(Vec<u8>, Option<Vec<u8>>)>,
-	) -> error::Result<ImportResult> {
-=======
 	) -> error::Result<ImportResult> where
 		RA: TaggedTransactionQueue<Block>,
 		E: CallExecutor<Block, Blake2Hasher> + Send + Sync + Clone,
 	{
->>>>>>> c10123e4
 		let parent_hash = import_headers.post().parent_hash().clone();
 		match self.backend.blockchain().status(BlockId::Hash(hash))? {
 			blockchain::BlockStatus::InChain => return Ok(ImportResult::AlreadyInChain),
@@ -920,7 +916,7 @@
 	B: backend::Backend<Block, Blake2Hasher>,
 	E: CallExecutor<Block, Blake2Hasher> + Clone + Send + Sync,
 	Block: BlockT<Hash=H256>,
-	RA: CoreAPI<Block>
+	RA: Send + Sync,
 {
 	fn call_api_at(
 		&self,
